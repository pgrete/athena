--- conflicted
+++ resolved
@@ -5,11 +5,7 @@
   only:
   - master
   - dust
-<<<<<<< HEAD
-  - mhd4
-=======
   - mhd4_3D
->>>>>>> 233b2eaa
 # Default build matrix is 4x Ubuntu builds:
 os:
   - linux
