--- conflicted
+++ resolved
@@ -98,15 +98,9 @@
   MeshBlock(int igid, int ilid, LogicalLocation iloc, RegionSize input_size,
             enum BoundaryFlag *input_bcs, enum BoundaryFlag *input_rad_bcs,
             Mesh *pm, ParameterInput *pin, bool ref_flag = false);
-
   MeshBlock(int igid, int ilid, Mesh *pm, ParameterInput *pin, LogicalLocation iloc,
-<<<<<<< HEAD
             RegionSize input_block, enum BoundaryFlag *input_bcs,
-            enum BoundaryFlag *input_rad_bcs, Real icost,
-            int *ranklist, int *nslist, Real *mbdata);
-=======
-    RegionSize input_block, enum BoundaryFlag *input_bcs, Real icost, Real *mbdata);
->>>>>>> 53a1b936
+            enum BoundaryFlag *input_rad_bcs, Real icost, Real *mbdata);
   ~MeshBlock();
   size_t GetBlockSizeInBytes(void);
   void SearchAndSetNeighbors(MeshBlockTree &tree, int *ranklist, int *nslist);
