--- conflicted
+++ resolved
@@ -24,7 +24,6 @@
 #include "../hydro/hydro.hpp"
 #include "../field/field.hpp"
 #include "../mesh/mesh.hpp"
-<<<<<<< HEAD
 #include "../radiation/radiation.hpp"
 #include "outputs.hpp"
 //14 radiation variables, 
@@ -36,11 +35,7 @@
   #define NHISTORY_VARS ((NHYDRO)+(NFIELD)+3)
   #define NRAD 0
 #endif
-=======
-#include "outputs.hpp"
-
-#define NHISTORY_VARS ((NHYDRO)+(NFIELD)+3)
->>>>>>> 0380ab45
+
 
 //----------------------------------------------------------------------------------------
 // HistoryOutput constructor
@@ -71,10 +66,7 @@
   while (pmb != NULL) {
     Hydro *phyd = pmb->phydro;
     Field *pfld = pmb->pfield;
-<<<<<<< HEAD
     Radiation *prad = pmb->prad;
-=======
->>>>>>> 0380ab45
 
     // Sum history variables over cells.  Note ghost cells are never included in sums
     for (int k=pmb->ks; k<=pmb->ke; ++k) {
@@ -105,7 +97,6 @@
           data_sum[NHYDRO + 3] += vol(i)*0.5*bcc1*bcc1;
           data_sum[NHYDRO + 4] += vol(i)*0.5*bcc2*bcc2;
           data_sum[NHYDRO + 5] += vol(i)*0.5*bcc3*bcc3;
-<<<<<<< HEAD
         }// End MHD
         if (RADIATION_ENABLED){
           data_sum[NHYDRO + NFIELD + 3] += vol(i)*prad->rad_mom(IER,k,j,i);
@@ -123,8 +114,6 @@
           data_sum[NHYDRO + NFIELD + 15] += vol(i)*prad->rad_mom(IPR23,k,j,i);
           data_sum[NHYDRO + NFIELD + 16] += vol(i)*prad->rad_mom(IPR33,k,j,i);
 
-=======
->>>>>>> 0380ab45
         }
       }
     }}
@@ -161,8 +150,6 @@
           << "Output file '" << fname << "' could not be opened";
       throw std::runtime_error(msg.str().c_str());
     }
-<<<<<<< HEAD
-
     // If this is the first output, write header
     int iout = 1;
     if (output_params.file_number == 0) {
@@ -197,28 +184,6 @@
         fprintf(pfile,"[%d]=Pr22    ", iout++);
         fprintf(pfile,"[%d]=Pr23    ", iout++);
         fprintf(pfile,"[%d]=Pr33    ", iout++);
-
-=======
-
-    // If this is the first output, write header
-    int iout = 1;
-    if (output_params.file_number == 0) {
-      fprintf(pfile,"# Athena++ history data\n"); // descriptor is first line
-      fprintf(pfile,"# [%d]=time     ", iout++);
-      fprintf(pfile,"[%d]=dt       ", iout++);
-      fprintf(pfile,"[%d]=mass     ", iout++);
-      fprintf(pfile,"[%d]=1-mom    ", iout++);
-      fprintf(pfile,"[%d]=2-mom    ", iout++);
-      fprintf(pfile,"[%d]=3-mom    ", iout++);
-      fprintf(pfile,"[%d]=1-KE     ", iout++);
-      fprintf(pfile,"[%d]=2-KE     ", iout++);
-      fprintf(pfile,"[%d]=3-KE     ", iout++);
-      if (NON_BAROTROPIC_EOS) fprintf(pfile,"[%d]=tot-E   ", iout++);
-      if (MAGNETIC_FIELDS_ENABLED) {
-        fprintf(pfile,"[%d]=1-ME    ", iout++);
-        fprintf(pfile,"[%d]=2-ME    ", iout++);
-        fprintf(pfile,"[%d]=3-ME    ", iout++);
->>>>>>> 0380ab45
       }
       for(int n=0; n<pm->nuser_history_output_; n++)
         fprintf(pfile,"[%d]=%-8s", iout++, pm->user_history_output_names_[n].c_str());
