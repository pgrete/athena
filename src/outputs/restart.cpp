//======================================================================================
// Athena++ astrophysical MHD code
// Copyright (C) 2014 James M. Stone  <jmstone@princeton.edu>
//
// This program is free software: you can redistribute and/or modify it under the terms
// of the GNU General Public License (GPL) as published by the Free Software Foundation,
// either version 3 of the License, or (at your option) any later version.
//
// This program is distributed in the hope that it will be useful, but WITHOUT ANY
// WARRANTY; without even the implied warranty of MERCHANTABILITY or FITNESS FOR A 
// PARTICULAR PURPOSE.  See the GNU General Public License for more details.
//
// You should have received a copy of GNU GPL in the file LICENSE included in the code
// distribution.  If not see <http://www.gnu.org/licenses/>.
//======================================================================================
//! \file restart.cpp
//  \brief writes restart dump files
//======================================================================================

// C/C++ headers
#include <iomanip>
#include <iostream>
#include <sstream>
#include <string>
#include <stdexcept>
#include <fstream>
#include <string.h>

// Athena++ classes headers
#include "../athena.hpp"
#include "../globals.hpp"
#include "../athena_arrays.hpp"
#include "../mesh.hpp"
#include "../parameter_input.hpp"
#include "../hydro/hydro.hpp"
#include "../field/field.hpp"
#ifdef INCLUDE_CHEMISTRY
#include "../chemistry/species.hpp"
#endif

// This class header
#include "outputs.hpp"

RestartOutput::RestartOutput(OutputParameters oparams)
  : OutputType(oparams)
{
}

//--------------------------------------------------------------------------------------
//! \fn void RestartOutput::Initialize(Mesh *pM, ParameterInput *pin, bool wtflag)
//  \brief open the restarting file, output the parameter and header blocks

void RestartOutput::Initialize(Mesh *pM, ParameterInput *pin, bool wtflag)
{
  std::string fname;
  std::stringstream ost;
  MeshBlock *pmb;

  // create single output, filename:"file_basename"+"."+"file_id"+"."+XXXXX+".rst",
  // where XXXXX = 5-digit file_number
  char number[6]; // array to store 4-digit number and end-of-string char
  sprintf(number,"%05d",output_params.file_number);
  fname.assign(output_params.file_basename);
  fname.append(".");
  fname.append(output_params.file_id);
  fname.append(".");
  if(wtflag==false) 
    fname.append(number);
  else 
    fname.append("last");
  fname.append(".rst");

  // count up here for the restarting file.
  if(wtflag==false) {
    output_params.file_number++;
    output_params.next_time += output_params.dt;
    pin->SetInteger(output_params.block_name, "file_number", output_params.file_number);
    pin->SetReal(output_params.block_name, "next_time", output_params.next_time);
  }
  resfile.Open(fname.c_str(),WRAPPER_WRITE_MODE);

  // prepare the input parameters
  pin->ParameterDump(ost);
  std::string sbuf=ost.str();

  // calculate the header size
  headeroffset=sbuf.size()*sizeof(char)+3*sizeof(int)+sizeof(RegionSize)
              +2*sizeof(Real)+sizeof(IOWrapperSize_t);
  // the size of an element of the ID list
  listsize=sizeof(LogicalLocation)+sizeof(Real);
  // the size of each MeshBlock
  datasize = pM->pblock->GetBlockSizeInBytes();
  nbtotal=pM->nbtotal;
  myns=pM->nslist[Globals::my_rank];
  mynb=pM->nblist[Globals::my_rank];

  // write the header
  if(Globals::my_rank==0) {
    // output the input parameters; this part is serial
    resfile.Write(sbuf.c_str(),sizeof(char),sbuf.size());

    // output Mesh information; this part is serial
    resfile.Write(&(pM->nbtotal), sizeof(int), 1);
    resfile.Write(&(pM->root_level), sizeof(int), 1);
    resfile.Write(&(pM->mesh_size), sizeof(RegionSize), 1);
    resfile.Write(&(pM->time), sizeof(Real), 1);
    resfile.Write(&(pM->dt), sizeof(Real), 1);
    resfile.Write(&(pM->ncycle), sizeof(int), 1);
    resfile.Write(&(datasize), sizeof(IOWrapperSize_t), 1);
  }

  // allocate memory for the ID list and the data
  char *idlist=new char [listsize*mynb];
  data = new Real [mynb*datasize/sizeof(Real)];
  pmb=pM->pblock;
  int os=0;
  while(pmb!=NULL) {
    // pack the meta data
    memcpy(&(idlist[os]), &(pmb->loc), sizeof(LogicalLocation));
    os+=sizeof(LogicalLocation);
    memcpy(&(idlist[os]), &(pmb->cost), sizeof(Real));
    os+=sizeof(Real);
    pmb=pmb->next;
  }
  // write the ID list collectively
  IOWrapperSize_t myoffset=headeroffset+listsize*myns;
  resfile.Write_at_all(idlist,listsize,mynb,myoffset);

  // deallocate the idlist array
  delete [] idlist;

  // leave the file open; it will be closed in Finalize()
  return;
}


//--------------------------------------------------------------------------------------
//! \fn void RestartOutput::LoadOutputData(OutputData *pout_data, MeshBlock *pblock)
//  \brief Load the data array from all the MeshBlocks
void RestartOutput::LoadOutputData(OutputData *pout_data, MeshBlock *pblock)
{
  // pack the data
  Real *pdata=&(data[pblock->lid*datasize/sizeof(Real)]);
  memcpy(pdata,pblock->phydro->u.GetArrayPointer(),
         sizeof(Real)*pblock->phydro->u.GetSize());
  pdata+=pblock->phydro->u.GetSize();
  if (GENERAL_RELATIVITY) {
    memcpy(pdata,pblock->phydro->w.GetArrayPointer(),
           sizeof(Real)*pblock->phydro->w.GetSize());
    pdata+=pblock->phydro->w.GetSize();
    memcpy(pdata,pblock->phydro->w1.GetArrayPointer(),
           sizeof(Real)*pblock->phydro->w1.GetSize());
    pdata+=pblock->phydro->w1.GetSize();
  }
  if (MAGNETIC_FIELDS_ENABLED) {
    memcpy(pdata,pblock->pfield->b.x1f.GetArrayPointer(),
           sizeof(Real)*pblock->pfield->b.x1f.GetSize());
    pdata+=pblock->pfield->b.x1f.GetSize();
    memcpy(pdata,pblock->pfield->b.x2f.GetArrayPointer(),
           sizeof(Real)*pblock->pfield->b.x2f.GetSize());
    pdata+=pblock->pfield->b.x2f.GetSize();
    memcpy(pdata,pblock->pfield->b.x3f.GetArrayPointer(),
           sizeof(Real)*pblock->pfield->b.x3f.GetSize());
    pdata+=pblock->pfield->b.x3f.GetSize();
  }

  // add additional physics here
  // also update MeshBlock::GetBlockSizeInBytes accordingly
}


//--------------------------------------------------------------------------------------
//! \fn void RestartOutput::Finalize(ParameterInput *pin)
//  \brief perform collective data output and clean up
void RestartOutput::Finalize(ParameterInput *pin)
{
  // call actual write here
  IOWrapperSize_t myoffset=headeroffset+listsize*nbtotal+datasize*myns;
  resfile.Write_at_all(data,datasize,mynb,myoffset);
  resfile.Close();
  delete [] data;
}
<<<<<<< HEAD

//--------------------------------------------------------------------------------------
//! \fn void RestartOutput:::WriteOutputFile(OutputData *pod, MeshBlock *pmb)
//  \brief writes OutputData to file in Restart format

void RestartOutput::WriteOutputFile(OutputData *pod, MeshBlock *pmb)
{
  resfile.Seek(offset[pmb->lid]);
  resfile.Write(&(pmb->block_size), sizeof(RegionSize), 1);
  resfile.Write(pmb->block_bcs, sizeof(int), 6);
  resfile.Write(pmb->phydro->u.GetArrayPointer(),sizeof(Real),
                       pmb->phydro->u.GetSize());
  if (GENERAL_RELATIVITY) {
    resfile.Write(pmb->phydro->w.GetArrayPointer(),sizeof(Real),
                         pmb->phydro->w.GetSize());
    resfile.Write(pmb->phydro->w1.GetArrayPointer(),sizeof(Real),
                         pmb->phydro->w1.GetSize());
  }
  if (MAGNETIC_FIELDS_ENABLED) {
    resfile.Write(pmb->pfield->b.x1f.GetArrayPointer(),sizeof(Real),
                         pmb->pfield->b.x1f.GetSize());
    resfile.Write(pmb->pfield->b.x2f.GetArrayPointer(),sizeof(Real),
                         pmb->pfield->b.x2f.GetSize());
    resfile.Write(pmb->pfield->b.x3f.GetArrayPointer(),sizeof(Real),
                         pmb->pfield->b.x3f.GetSize());
  }
#ifdef INCLUDE_CHEMISTRY
  if (CHEMISTRY_ENABLED) {
    resfile.Write(pmb->pspec->s.GetArrayPointer(),sizeof(Real),
                         pmb->pspec->s.GetSize());
  }
#endif
  return;
}
=======
>>>>>>> 0130ae54
<|MERGE_RESOLUTION|>--- conflicted
+++ resolved
@@ -34,6 +34,7 @@
 #include "../parameter_input.hpp"
 #include "../hydro/hydro.hpp"
 #include "../field/field.hpp"
+#include "../radiation/radiation.hpp"
 #ifdef INCLUDE_CHEMISTRY
 #include "../chemistry/species.hpp"
 #endif
@@ -163,6 +164,18 @@
            sizeof(Real)*pblock->pfield->b.x3f.GetSize());
     pdata+=pblock->pfield->b.x3f.GetSize();
   }
+#ifdef INCLUDE_CHEMISTRY
+	if (CHEMISTRY_ENABLED) {
+    memcpy(pdata,pblock->pspec->s.GetArrayPointer(),
+           sizeof(Real)*pblock->pspec->s.GetSize());
+    pdata+=pblock->pspec->s.GetSize();
+	}
+#endif
+	if (RADIATION_ENABLED) {
+    memcpy(pdata,pblock->prad->ir.GetArrayPointer(),
+           sizeof(Real)*pblock->prad->ir.GetSize());
+    pdata+=pblock->prad->ir.GetSize();
+	}
 
   // add additional physics here
   // also update MeshBlock::GetBlockSizeInBytes accordingly
@@ -179,41 +192,4 @@
   resfile.Write_at_all(data,datasize,mynb,myoffset);
   resfile.Close();
   delete [] data;
-}
-<<<<<<< HEAD
-
-//--------------------------------------------------------------------------------------
-//! \fn void RestartOutput:::WriteOutputFile(OutputData *pod, MeshBlock *pmb)
-//  \brief writes OutputData to file in Restart format
-
-void RestartOutput::WriteOutputFile(OutputData *pod, MeshBlock *pmb)
-{
-  resfile.Seek(offset[pmb->lid]);
-  resfile.Write(&(pmb->block_size), sizeof(RegionSize), 1);
-  resfile.Write(pmb->block_bcs, sizeof(int), 6);
-  resfile.Write(pmb->phydro->u.GetArrayPointer(),sizeof(Real),
-                       pmb->phydro->u.GetSize());
-  if (GENERAL_RELATIVITY) {
-    resfile.Write(pmb->phydro->w.GetArrayPointer(),sizeof(Real),
-                         pmb->phydro->w.GetSize());
-    resfile.Write(pmb->phydro->w1.GetArrayPointer(),sizeof(Real),
-                         pmb->phydro->w1.GetSize());
-  }
-  if (MAGNETIC_FIELDS_ENABLED) {
-    resfile.Write(pmb->pfield->b.x1f.GetArrayPointer(),sizeof(Real),
-                         pmb->pfield->b.x1f.GetSize());
-    resfile.Write(pmb->pfield->b.x2f.GetArrayPointer(),sizeof(Real),
-                         pmb->pfield->b.x2f.GetSize());
-    resfile.Write(pmb->pfield->b.x3f.GetArrayPointer(),sizeof(Real),
-                         pmb->pfield->b.x3f.GetSize());
-  }
-#ifdef INCLUDE_CHEMISTRY
-  if (CHEMISTRY_ENABLED) {
-    resfile.Write(pmb->pspec->s.GetArrayPointer(),sizeof(Real),
-                         pmb->pspec->s.GetSize());
-  }
-#endif
-  return;
-}
-=======
->>>>>>> 0130ae54
+}