--- conflicted
+++ resolved
@@ -26,11 +26,8 @@
 #include "../hydro/hydro.hpp"
 #include "../mesh/mesh.hpp"
 #include "../parameter_input.hpp"
-<<<<<<< HEAD
 #include "../particles/particles.hpp"
-=======
 #include "../scalars/scalars.hpp"
->>>>>>> f3ccc071
 #include "outputs.hpp"
 
 
@@ -41,6 +38,7 @@
 void RestartOutput::WriteOutputFile(Mesh *pm, ParameterInput *pin, bool force_write) {
   MeshBlock *pmb;
   IOWrapper resfile;
+  IOWrapperSizeT listsize, headeroffset, datasize;
 
   // create single output filename:"file_basename"+"."+XXXXX+".rst",
   // where XXXXX = 5-digit file_number
@@ -80,14 +78,6 @@
   for (int n=0; n<pm->nreal_user_mesh_data_; n++)
     udsize += pm->ruser_mesh_data[n].GetSizeInBytes();
 
-<<<<<<< HEAD
-  IOWrapperSizeT headeroffset=sbuf.size()*sizeof(char)+3*sizeof(int)
-                 +sizeof(RegionSize)+2*sizeof(Real)+udsize;
-  // the size of each MeshBlock
-  int nbtotal=pm->nbtotal;
-  int myns=pm->nslist[Globals::my_rank];
-  int mynb=pm->nblist[Globals::my_rank];
-=======
   headeroffset = sbuf.size()*sizeof(char) + 3*sizeof(int)+sizeof(RegionSize)
                  + 2*sizeof(Real)+sizeof(IOWrapperSizeT)+udsize;
   // the size of an element of the ID and cost list
@@ -97,7 +87,6 @@
   int nbtotal = pm->nbtotal;
   int myns = pm->nslist[Globals::my_rank];
   int mynb = pm->nblist[Globals::my_rank];
->>>>>>> f3ccc071
 
   // construct the size and offset lists
   IOWrapperSizeT *sizelist = new IOWrapperSizeT[nbtotal];
@@ -124,6 +113,7 @@
     resfile.Write(&(pm->time), sizeof(Real), 1);
     resfile.Write(&(pm->dt), sizeof(Real), 1);
     resfile.Write(&(pm->ncycle), sizeof(int), 1);
+    resfile.Write(&(datasize), sizeof(IOWrapperSizeT), 1);
 
     // collect and write user Mesh data
     if (udsize != 0) {
@@ -144,30 +134,13 @@
     }
   }
 
-  // allocate memory for the metadata of each MeshBlock
-  IOWrapperSizeT mdsize=sizeof(LogicalLocation)+sizeof(Real)+sizeof(IOWrapperSizeT);
-  char *mbmetadata = new char[mdsize*mynb];
+  // allocate memory for the ID list and the data
+  char *idlist = new char[listsize*mynb];
+  char *data = new char[mynb*datasize];
 
   // Loop over MeshBlocks and pack the meta data
   pmb = pm->pblock;
   int os=0;
-<<<<<<< HEAD
-  while (pmb!=nullptr) {
-    std::memcpy(&(mbmetadata[os]), &(pmb->loc), sizeof(LogicalLocation));
-    os+=sizeof(LogicalLocation);
-    std::memcpy(&(mbmetadata[os]), &(pmb->cost), sizeof(Real));
-    os+=sizeof(Real);
-    std::memcpy(&(mbmetadata[os]), &(sizelist[pmb->gid]), sizeof(IOWrapperSizeT));
-    os+=sizeof(IOWrapperSizeT);
-    pmb=pmb->next;
-  }
-
-  // write the ID list collectively
-  IOWrapperSizeT myoffset=headeroffset+mdsize*myns;
-  resfile.Write_at_all(mbmetadata,mdsize,mynb,myoffset);
-
-  delete [] mbmetadata;
-=======
   while (pmb != nullptr) {
     std::memcpy(&(idlist[os]), &(pmb->loc), sizeof(LogicalLocation));
     os += sizeof(LogicalLocation);
@@ -176,32 +149,17 @@
     pmb = pmb->next;
   }
 
-  // write the ID list collectively
+  // calculate the offset for this rank
   IOWrapperSizeT myoffset = headeroffset + listsize*myns;
-  resfile.Write_at_all(idlist, listsize, mynb, myoffset);
->>>>>>> f3ccc071
-
-  // calculate the size and offset for this rank
-  IOWrapperSizeT mysize=0;
-  for (int n=myns; n<myns+mynb; n++)
-    mysize+=sizelist[n];
-  myoffset=headeroffset+mdsize*nbtotal;
   for (int n=0; n<myns; n++)
     myoffset+=sizelist[n];
 
-<<<<<<< HEAD
-  delete [] sizelist;
-
-  // allocate memory for the output of this rank
-  char *data = new char[mysize];
-  char *pdata=data;
-
-  // loop over MeshBlocks and pack the data
-  pmb=pm->pblock;
-  while (pmb != nullptr) {
-    std::memcpy(pdata,pmb->phydro->u.data(), pmb->phydro->u.GetSizeInBytes());
-    pdata+=pmb->phydro->u.GetSizeInBytes();
-=======
+  // write the ID list collectively
+  resfile.Write_at_all(idlist, listsize, mynb, myoffset);
+
+  // deallocate the idlist array
+  delete [] idlist;
+
   // Loop over MeshBlocks and pack the data
   pmb = pm->pblock;
   while (pmb != nullptr) {
@@ -215,7 +173,6 @@
     pdata += pmb->phydro->u.GetSizeInBytes();
 
     // Hydro primitive variables (at current and previous step):
->>>>>>> f3ccc071
     if (GENERAL_RELATIVITY) {
       std::memcpy(pdata, pmb->phydro->w.data(), pmb->phydro->w.GetSizeInBytes());
       pdata += pmb->phydro->w.GetSizeInBytes();
@@ -233,17 +190,8 @@
       pdata += pmb->pfield->b.x3f.GetSizeInBytes();
     }
 
-<<<<<<< HEAD
-    // NEW_PHYSICS: add output of additional physics to restarts here
-    // also update MeshBlock::GetBlockSizeInBytes accordingly and MeshBlock constructor
-    // for restarts.
-
-    // Self-gravity outout is removed, as the implemented solvers do not need to save phi
-
     if (PARTICLES) pmb->ppar->PackParticlesForRestart(pdata);
 
-    // pack the user MeshBlock data
-=======
     // (conserved variable) Passive scalars:
     for (int n=0; n<NSCALARS; n++) {
       AthenaArray<Real> &s = pmb->pscalars->s;
@@ -260,7 +208,6 @@
 
     // User MeshBlock data:
     // integer data:
->>>>>>> f3ccc071
     for (int n=0; n<pmb->nint_user_meshblock_data_; n++) {
       std::memcpy(pdata, pmb->iuser_meshblock_data[n].data(),
                   pmb->iuser_meshblock_data[n].GetSizeInBytes());
@@ -272,22 +219,12 @@
                   pmb->ruser_meshblock_data[n].GetSizeInBytes());
       pdata += pmb->ruser_meshblock_data[n].GetSizeInBytes();
     }
-<<<<<<< HEAD
-
-    pmb=pmb->next;
-  }
-
-  // now write restart data in parallel
-  resfile.Write_at_all(data,mysize,1,myoffset);
-=======
     pmb = pmb->next;
   }
 
   // now write restart data in parallel
   myoffset = headeroffset + listsize*nbtotal + datasize*myns;
   resfile.Write_at_all(data, datasize, mynb, myoffset);
->>>>>>> f3ccc071
   resfile.Close();
-
   delete [] data;
 }