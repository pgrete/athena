#ifndef ATHENA_ARRAYS_HPP_
#define ATHENA_ARRAYS_HPP_
//========================================================================================
// Athena++ astrophysical MHD code
// Copyright(C) 2014 James M. Stone <jmstone@princeton.edu> and other code contributors
// Licensed under the 3-clause BSD License, see LICENSE file for details
//========================================================================================
//! \file athena_arrays.hpp
//  \brief provides array classes valid in 1D to 5D.
//
//  The operator() is overloaded, e.g. elements of a 4D array of size [N4xN3xN2xN1]
//  are accessed as:  A(n,k,j,i) = A[i + N1*(j + N2*(k + N3*n))]
//  NOTE THE TRAILING INDEX INSIDE THE PARENTHESES IS INDEXED FASTEST

// C headers

// C++ headers
#include <algorithm>  // min()
#include <cstddef>  // size_t
#include <cstring>  // memset()
#include <utility>  // swap()

// Athena++ headers

template <typename T>
class AthenaArray {
 public:
  enum class DataStatus {empty, shallow_slice, allocated};  // formerly, "bool scopy_"
  // ctors
  // default ctor: simply set null AthenaArray
  AthenaArray() : pdata_(nullptr), nx1_(0), nx2_(0), nx3_(0),
                  nx4_(0), nx5_(0), nx6_(0), state_(DataStatus::empty) {}
  // ctor overloads: set expected size of unallocated container, maybe allocate (default)
  explicit AthenaArray(int nx1, DataStatus init=DataStatus::allocated) :
      pdata_(nullptr), nx1_(nx1), nx2_(1), nx3_(1), nx4_(1), nx5_(1), nx6_(1),
      state_(init) { AllocateData(); }
  AthenaArray(int nx2, int nx1, DataStatus init=DataStatus::allocated) :
      pdata_(nullptr), nx1_(nx1), nx2_(nx2), nx3_(1), nx4_(1), nx5_(1), nx6_(1),
      state_(init) { AllocateData(); }
  AthenaArray(int nx3, int nx2, int nx1, DataStatus init=DataStatus::allocated) :
      pdata_(nullptr), nx1_(nx1), nx2_(nx2), nx3_(nx3), nx4_(1), nx5_(1), nx6_(1),
      state_(init) { AllocateData(); }
  AthenaArray(int nx4, int nx3, int nx2, int nx1, DataStatus init=DataStatus::allocated) :
      pdata_(nullptr), nx1_(nx1), nx2_(nx2), nx3_(nx3), nx4_(nx4), nx5_(1), nx6_(1),
      state_(init) { AllocateData(); }
  AthenaArray(int nx5, int nx4, int nx3, int nx2, int nx1,
              DataStatus init=DataStatus::allocated) :
      pdata_(nullptr), nx1_(nx1), nx2_(nx2), nx3_(nx3), nx4_(nx4), nx5_(nx5),  nx6_(1),
      state_(init) { AllocateData(); }
  AthenaArray(int nx6, int nx5, int nx4, int nx3, int nx2, int nx1,
              DataStatus init=DataStatus::allocated) :
      pdata_(nullptr), nx1_(nx1), nx2_(nx2), nx3_(nx3), nx4_(nx4), nx5_(nx5), nx6_(nx6),
      state_(init) { AllocateData(); }
  // still allowing delayed-initialization (after constructor) via array.NewAthenaArray()
  // or array.InitWithShallowSlice() (only used in outputs.cpp + 3x other files)
  // TODO(felker): replace InitWithShallowSlice with ??? and remove shallow_copy enum val
  // TODO(felker): replace raw pointer with std::vector + reshape (if performance is same)

  // user-provided dtor, "rule of five" applies:
  ~AthenaArray();
  // define copy constructor and overload assignment operator so both do deep copies.
  __attribute__((nothrow)) AthenaArray(const AthenaArray<T>& t);
  __attribute__((nothrow)) AthenaArray<T> &operator= (const AthenaArray<T> &t);
  // define move constructor and overload assignment operator to transfer ownership
  __attribute__((nothrow)) AthenaArray(AthenaArray<T>&& t);
  __attribute__((nothrow)) AthenaArray<T> &operator= (AthenaArray<T> &&t);

  // public functions to allocate/deallocate memory for 1D-5D data
  __attribute__((nothrow)) void NewAthenaArray(int nx1);
  __attribute__((nothrow)) void NewAthenaArray(int nx2, int nx1);
  __attribute__((nothrow)) void NewAthenaArray(int nx3, int nx2, int nx1);
  __attribute__((nothrow)) void NewAthenaArray(int nx4, int nx3, int nx2, int nx1);
  __attribute__((nothrow)) void NewAthenaArray(int nx5, int nx4, int nx3, int nx2,
                                               int nx1);
  __attribute__((nothrow)) void NewAthenaArray(int nx6, int nx5, int nx4, int nx3,
                                               int nx2, int nx1);
  void DeleteAthenaArray();

<<<<<<< HEAD
  // function to resize the last dimension.
  void ResizeLastDimension(int new_nx1);

  // public function to (shallow) swap data pointers of two equally-sized arrays
=======
  // public function to swap underlying data pointers of two equally-sized arrays
>>>>>>> f3ccc071
  void SwapAthenaArray(AthenaArray<T>& array2);
  void ZeroClear();

  // functions to get array dimensions
  int GetDim1() const { return nx1_; }
  int GetDim2() const { return nx2_; }
  int GetDim3() const { return nx3_; }
  int GetDim4() const { return nx4_; }
  int GetDim5() const { return nx5_; }
  int GetDim6() const { return nx6_; }

  // a function to get the total size of the array
  int GetSize() const {
    if (state_ == DataStatus::empty)
      return 0;
    else
      return nx1_*nx2_*nx3_*nx4_*nx5_*nx6_;
  }
  std::size_t GetSizeInBytes() const {
    if (state_ == DataStatus::empty)
      return 0;
    else
      return nx1_*nx2_*nx3_*nx4_*nx5_*nx6_*sizeof(T);
  }

  bool IsShallowSlice() { return (state_ == DataStatus::shallow_slice); }
  bool IsEmpty() { return (state_ == DataStatus::empty); }
  bool IsAllocated() { return (state_ == DataStatus::allocated); }
  // "getter" function to access private data member
  // TODO(felker): Replace this unrestricted "getter" with a limited, safer alternative.
  // TODO(felker): Rename function. Conflicts with "AthenaArray<> data" OutputData member.
  T *data() { return pdata_; }
  const T *data() const { return pdata_; }

  // overload "function call" operator() to access 1d-5d data
  // provides Fortran-like syntax for multidimensional arrays vs. "subscript" operator[]

  // "non-const variants" called for "AthenaArray<T>()" provide read/write access via
  // returning by reference, enabling assignment on returned l-value, e.g.: a(3) = 3.0;
  T &operator() (const int n) {
    return pdata_[n]; }
  // "const variants" called for "const AthenaArray<T>" returns T by value, since T is
  // typically a built-in type (versus "const T &" to avoid copying for general types)
  T operator() (const int n) const {
    return pdata_[n]; }

  T &operator() (const int n, const int i) {
    return pdata_[i + nx1_*n]; }
  T operator() (const int n, const int i) const {
    return pdata_[i + nx1_*n]; }

  T &operator() (const int n, const int j, const int i) {
    return pdata_[i + nx1_*(j + nx2_*n)]; }
  T operator() (const int n, const int j, const int i) const {
    return pdata_[i + nx1_*(j + nx2_*n)]; }

  T &operator() (const int n, const int k, const int j, const int i) {
    return pdata_[i + nx1_*(j + nx2_*(k + nx3_*n))]; }
  T operator() (const int n, const int k, const int j, const int i) const {
    return pdata_[i + nx1_*(j + nx2_*(k + nx3_*n))]; }

  T &operator() (const int m, const int n, const int k, const int j, const int i) {
    return pdata_[i + nx1_*(j + nx2_*(k + nx3_*(n + nx4_*m)))]; }
  T operator() (const int m, const int n, const int k, const int j, const int i) const {
    return pdata_[i + nx1_*(j + nx2_*(k + nx3_*(n + nx4_*m)))]; }

  // int l?, int o?
  T &operator() (const int p, const int m, const int n, const int k, const int j,
                 const int i) {
    return pdata_[i + nx1_*(j + nx2_*(k + nx3_*(n + nx4_*(m + nx5_*p))))]; }
  T operator() (const int p, const int m, const int n, const int k, const int j,
                const int i) const {
    return pdata_[i + nx1_*(j + nx2_*(k + nx3_*(n + nx4_*(m + nx5_*p))))]; }

  // (deferred) initialize an array with slice from another array
  void InitWithShallowSlice(AthenaArray<T> &src, const int dim, const int indx,
                            const int nvar);

 private:
  T *pdata_;
  int nx1_, nx2_, nx3_, nx4_, nx5_, nx6_;
  DataStatus state_;  // describe what "pdata_" points to and ownership of allocated data

  void AllocateData();
};


// destructor

template<typename T>
AthenaArray<T>::~AthenaArray() {
  DeleteAthenaArray();
}

// copy constructor (does a deep copy)

template<typename T>
__attribute__((nothrow)) AthenaArray<T>::AthenaArray(const AthenaArray<T>& src) {
  nx1_ = src.nx1_;
  nx2_ = src.nx2_;
  nx3_ = src.nx3_;
  nx4_ = src.nx4_;
  nx5_ = src.nx5_;
  nx6_ = src.nx6_;
  if (src.pdata_) {
    std::size_t size = (src.nx1_)*(src.nx2_)*(src.nx3_)*(src.nx4_)*(src.nx5_);
    pdata_ = new T[size]; // allocate memory for array data
    for (std::size_t i=0; i<size; ++i) {
      pdata_[i] = src.pdata_[i]; // copy data (not just addresses!) into new memory
    }
    state_ = DataStatus::allocated;
  }
}

// copy assignment operator (does a deep copy). Does not allocate memory for destination.
// THIS REQUIRES THAT THE DESTINATION ARRAY IS ALREADY ALLOCATED & THE SAME SIZE AS SOURCE

template<typename T>
__attribute__((nothrow))
AthenaArray<T> &AthenaArray<T>::operator= (const AthenaArray<T> &src) {
  if (this != &src) {
    // setting nxN_ is redundant given the above (unenforced) constraint on allowed usage
    nx1_ = src.nx1_;
    nx2_ = src.nx2_;
    nx3_ = src.nx3_;
    nx4_ = src.nx4_;
    nx5_ = src.nx5_;
    nx6_ = src.nx6_;
    std::size_t size = (src.nx1_)*(src.nx2_)*(src.nx3_)*(src.nx4_)*(src.nx5_)*(src.nx6_);
    for (std::size_t i=0; i<size; ++i) {
      this->pdata_[i] = src.pdata_[i]; // copy data (not just addresses!)
    }
    state_ = DataStatus::allocated;
  }
  return *this;
}

// move constructor
template<typename T>
__attribute__((nothrow)) AthenaArray<T>::AthenaArray(AthenaArray<T>&& src) {
  nx1_ = src.nx1_;
  nx2_ = src.nx2_;
  nx3_ = src.nx3_;
  nx4_ = src.nx4_;
  nx5_ = src.nx5_;
  nx6_ = src.nx6_;
  if (src.pdata_) {
    // && (src.state_ != DataStatus::allocated){  // (if forbidden to move shallow slices)
    //  ---- >state_ = DataStatus::allocated;

    // Allowing src shallow-sliced AthenaArray to serve as move constructor argument
    state_ = src.state_;
    pdata_ = src.pdata_;
    // remove ownership of data from src to prevent it from free'ing the resources
    src.pdata_ = nullptr;
    src.state_ = DataStatus::empty;
    src.nx1_ = 0;
    src.nx2_ = 0;
    src.nx3_ = 0;
    src.nx4_ = 0;
    src.nx5_ = 0;
    src.nx6_ = 0;
  }
}

// move assignment operator
template<typename T>
__attribute__((nothrow))
AthenaArray<T> &AthenaArray<T>::operator= (AthenaArray<T> &&src) {
  if (this != &src) {
    // free the target AthenaArray to prepare to receive src pdata_
    DeleteAthenaArray();
    if (src.pdata_) {
      nx1_ = src.nx1_;
      nx2_ = src.nx2_;
      nx3_ = src.nx3_;
      nx4_ = src.nx4_;
      nx5_ = src.nx5_;
      nx6_ = src.nx6_;
      state_ = src.state_;
      pdata_ = src.pdata_;

      src.pdata_ = nullptr;
      src.state_ = DataStatus::empty;
      src.nx1_ = 0;
      src.nx2_ = 0;
      src.nx3_ = 0;
      src.nx4_ = 0;
      src.nx5_ = 0;
      src.nx6_ = 0;
    }
  }
  return *this;
}


//----------------------------------------------------------------------------------------
//! \fn AthenaArray::InitWithShallowSlice()
//  \brief shallow copy of nvar elements in dimension dim of an array, starting at
//  index=indx. Copies pointer to data, but not data itself.

//  Shallow slice is only able to address the "nvar" range in "dim", and all entries of
//  the src array for d<dim (cannot access any nx4=2, etc. entries if dim=3 for example)

template<typename T>
void AthenaArray<T>::InitWithShallowSlice(AthenaArray<T> &src, const int dim,
                                          const int indx, const int nvar) {
  pdata_ = src.pdata_;
  if (dim == 6) {
    nx6_ = nvar;
    nx5_ = src.nx5_;
    nx4_ = src.nx4_;
    nx3_ = src.nx3_;
    nx2_ = src.nx2_;
    nx1_ = src.nx1_;
    pdata_ += indx*(nx1_*nx2_*nx3_*nx4_*nx5_);
  } else if (dim == 5) {
    nx6_ = 1;
    nx5_ = nvar;
    nx4_ = src.nx4_;
    nx3_ = src.nx3_;
    nx2_ = src.nx2_;
    nx1_ = src.nx1_;
    pdata_ += indx*(nx1_*nx2_*nx3_*nx4_);
  } else if (dim == 4) {
    nx6_ = 1;
    nx5_ = 1;
    nx4_ = nvar;
    nx3_ = src.nx3_;
    nx2_ = src.nx2_;
    nx1_ = src.nx1_;
    pdata_ += indx*(nx1_*nx2_*nx3_);
  } else if (dim == 3) {
    nx6_ = 1;
    nx5_ = 1;
    nx4_ = 1;
    nx3_ = nvar;
    nx2_ = src.nx2_;
    nx1_ = src.nx1_;
    pdata_ += indx*(nx1_*nx2_);
  } else if (dim == 2) {
    nx6_ = 1;
    nx5_ = 1;
    nx4_ = 1;
    nx3_ = 1;
    nx2_ = nvar;
    nx1_ = src.nx1_;
    pdata_ += indx*(nx1_);
  } else if (dim == 1) {
    nx6_ = 1;
    nx5_ = 1;
    nx4_ = 1;
    nx3_ = 1;
    nx2_ = 1;
    nx1_ = nvar;
    pdata_ += indx;
  }
  state_ = DataStatus::shallow_slice;
  return;
}

//----------------------------------------------------------------------------------------
//! \fn AthenaArray::NewAthenaArray()
//  \brief allocate new 1D array with elements initialized to zero.

template<typename T>
__attribute__((nothrow)) void AthenaArray<T>::NewAthenaArray(int nx1) {
  state_ = DataStatus::allocated;
  nx1_ = nx1;
  nx2_ = 1;
  nx3_ = 1;
  nx4_ = 1;
  nx5_ = 1;
  nx6_ = 1;
  pdata_ = new T[nx1](); // allocate memory and initialize to zero
}

//----------------------------------------------------------------------------------------
//! \fn AthenaArray::NewAthenaArray()
//  \brief 2d data allocation

template<typename T>
__attribute__((nothrow)) void AthenaArray<T>::NewAthenaArray(int nx2, int nx1) {
  state_ = DataStatus::allocated;
  nx1_ = nx1;
  nx2_ = nx2;
  nx3_ = 1;
  nx4_ = 1;
  nx5_ = 1;
  nx6_ = 1;
  pdata_ = new T[nx1*nx2](); // allocate memory and initialize to zero
}

//----------------------------------------------------------------------------------------
//! \fn AthenaArray::NewAthenaArray()
//  \brief 3d data allocation

template<typename T>
__attribute__((nothrow)) void AthenaArray<T>::NewAthenaArray(int nx3, int nx2, int nx1) {
  state_ = DataStatus::allocated;
  nx1_ = nx1;
  nx2_ = nx2;
  nx3_ = nx3;
  nx4_ = 1;
  nx5_ = 1;
  nx6_ = 1;
  pdata_ = new T[nx1*nx2*nx3](); // allocate memory and initialize to zero
}

//----------------------------------------------------------------------------------------
//! \fn AthenaArray::NewAthenaArray()
//  \brief 4d data allocation

template<typename T>
__attribute__((nothrow)) void AthenaArray<T>::NewAthenaArray(int nx4, int nx3, int nx2,
                                                             int nx1) {
  state_ = DataStatus::allocated;
  nx1_ = nx1;
  nx2_ = nx2;
  nx3_ = nx3;
  nx4_ = nx4;
  nx5_ = 1;
  nx6_ = 1;
  pdata_ = new T[nx1*nx2*nx3*nx4](); // allocate memory and initialize to zero
}

//----------------------------------------------------------------------------------------
//! \fn AthenaArray::NewAthenaArray()
//  \brief 5d data allocation

template<typename T>
__attribute__((nothrow)) void AthenaArray<T>::NewAthenaArray(int nx5, int nx4, int nx3,
                                                             int nx2, int nx1) {
  state_ = DataStatus::allocated;
  nx1_ = nx1;
  nx2_ = nx2;
  nx3_ = nx3;
  nx4_ = nx4;
  nx5_ = nx5;
  nx6_ = 1;
  pdata_ = new T[nx1*nx2*nx3*nx4*nx5](); // allocate memory and initialize to zero
}

//----------------------------------------------------------------------------------------
//! \fn AthenaArray::NewAthenaArray()
//  \brief 6d data allocation

template<typename T>
__attribute__((nothrow)) void AthenaArray<T>::NewAthenaArray(int nx6, int nx5, int nx4,
                                                             int nx3, int nx2, int nx1) {
  state_ = DataStatus::allocated;
  nx1_ = nx1;
  nx2_ = nx2;
  nx3_ = nx3;
  nx4_ = nx4;
  nx5_ = nx5;
  nx6_ = nx6;
  pdata_ = new T[nx1*nx2*nx3*nx4*nx5*nx6](); // allocate memory and initialize to zero
}

//----------------------------------------------------------------------------------------
//! \fn AthenaArray::DeleteAthenaArray()
//  \brief  free memory allocated for data array

template<typename T>
void AthenaArray<T>::DeleteAthenaArray() {
  // state_ is tracked partly for correctness of delete[] operation in DeleteAthenaArray()
  switch (state_) {
    case DataStatus::empty:
    case DataStatus::shallow_slice:
      pdata_ = nullptr;
      break;
    case DataStatus::allocated:
      delete[] pdata_;
      pdata_ = nullptr;
      state_ = DataStatus::empty;
      break;
  }
}

//----------------------------------------------------------------------------------------
//! \fn AthenaArray::SwapAthenaArray()
//  \brief  swap pdata_ pointers of two equally sized AthenaArrays (shallow swap)
// Does not allocate memory for either AthenArray
// THIS REQUIRES THAT THE DESTINATION AND SOURCE ARRAYS BE ALREADY ALLOCATED (state_ !=
// empty) AND HAVE THE SAME SIZES (does not explicitly check either condition)

template<typename T>
void AthenaArray<T>::SwapAthenaArray(AthenaArray<T>& array2) {
  std::swap(pdata_, array2.pdata_);
  return;
}

//--------------------------------------------------------------------------------------
//! \fn void AthenaArray<T>::ResizeLastDimension()
//  \brief resizes the last dimension either by augmenting zeros or cutting the data.

template<typename T>
void AthenaArray<T>::ResizeLastDimension(int new_nx1) {
  // Do nothing if no change in dimensions.
  if (nx1_ == new_nx1) return;

  // Stage the data.
  T *pdata_old = pdata_;

  // Resize the last dimension.
  int old_nx1 = nx1_;
  nx1_ = new_nx1;

  // Allocate new storage.
  pdata_ = new T[nx1_*nx2_*nx3_*nx4_*nx5_]();

  // Move the data.
  int jold = 0, jnew = 0;
  for (int ix5 = 0; ix5 < nx5_; ++ix5)
    for (int ix4 = 0; ix4 < nx4_; ++ix4)
      for (int ix3 = 0; ix3 < nx3_; ++ix3)
        for (int ix2 = 0; ix2 < nx2_; ++ix2) {
          int kold = jold, knew = jnew;
          for (int ix1 = 0; ix1 < std::min(old_nx1,new_nx1); ++ix1)
            pdata_[knew++] = pdata_old[kold++];
          jold += old_nx1;
          jnew += new_nx1;
        }

  // Delete the old storage.
  if (scopy_)
    scopy_ = false;
  else
    delete[] pdata_old;
}

//----------------------------------------------------------------------------------------
//! \fn AthenaArray::ZeroClear()
//  \brief  fill the array with zero

template<typename T>
void AthenaArray<T>::ZeroClear() {
  switch (state_) {
    case DataStatus::empty:
      break;
    case DataStatus::shallow_slice:
    case DataStatus::allocated:
      // allocate memory and initialize to zero
      std::memset(pdata_, 0, GetSizeInBytes());
      break;
  }
}

//----------------------------------------------------------------------------------------
//! \fn AthenaArray::AllocateData()
//  \brief  to be called in non-default ctors, if immediate memory allocation is requested
//          (could replace all "new[]" calls in NewAthenaArray function overloads)

template<typename T>
void AthenaArray<T>::AllocateData() {
  switch (state_) {
    case DataStatus::empty:
    case DataStatus::shallow_slice: // init=shallow_slice should never be passed to ctor
      break;
    case DataStatus::allocated:
      // allocate memory and initialize to zero
      pdata_ = new T[nx1_*nx2_*nx3_*nx4_*nx5_*nx6_]();
      break;
  }
}

#endif // ATHENA_ARRAYS_HPP_<|MERGE_RESOLUTION|>--- conflicted
+++ resolved
@@ -76,14 +76,10 @@
                                                int nx2, int nx1);
   void DeleteAthenaArray();
 
-<<<<<<< HEAD
   // function to resize the last dimension.
   void ResizeLastDimension(int new_nx1);
 
-  // public function to (shallow) swap data pointers of two equally-sized arrays
-=======
   // public function to swap underlying data pointers of two equally-sized arrays
->>>>>>> f3ccc071
   void SwapAthenaArray(AthenaArray<T>& array2);
   void ZeroClear();
 
@@ -510,8 +506,8 @@
         }
 
   // Delete the old storage.
-  if (scopy_)
-    scopy_ = false;
+  if (state_ == DataStatus::shallow_slice)
+    state_ = DataStatus::allocated;
   else
     delete[] pdata_old;
 }
