//========================================================================================
// Athena++ astrophysical MHD code
// Copyright(C) 2014 James M. Stone <jmstone@princeton.edu> and other code contributors
// Licensed under the 3-clause BSD License, see LICENSE file for details
//========================================================================================
//! \file cartesian.cpp
//  \brief implements functions for Cartesian (x-y-z) coordinates in a derived class of
//  the Coordinates abstract base class.

// C headers

// C++ headers

// Athena++ headers
#include "../athena.hpp"
#include "../athena_arrays.hpp"
#include "../mesh/mesh.hpp"
#include "../parameter_input.hpp"
#include "coordinates.hpp"

//----------------------------------------------------------------------------------------
// Cartesian coordinates constructor

Cartesian::Cartesian(MeshBlock *pmb, ParameterInput *pin, bool flag)
    : Coordinates(pmb, pin, flag) {
  // initialize volume-averaged coordinates and spacing
  // x1-direction: x1v = dx/2
  for (int i=il-ng; i<=iu+ng; ++i) {
    x1v(i) = 0.5*(x1f(i+1) + x1f(i));
  }
  for (int i=il-ng; i<=iu+ng-1; ++i) {
    if (pmb->block_size.x1rat != 1.0) {
      dx1v(i) = x1v(i+1) - x1v(i);
    } else {
      // dx1v = dx1f constant for uniform mesh; may disagree with x1v(i+1) - x1v(i)
      dx1v(i) = dx1f(i);
    }
  }

  // x2-direction: x2v = dy/2
  if (pmb->block_size.nx2 == 1) {
    x2v(jl) = 0.5*(x2f(jl+1) + x2f(jl));
    dx2v(jl) = dx2f(jl);
  } else {
    for (int j=jl-ng; j<=ju+ng; ++j) {
      x2v(j) = 0.5*(x2f(j+1) + x2f(j));
    }
    for (int j=jl-ng; j<=ju+ng-1; ++j) {
      if (pmb->block_size.x2rat != 1.0) {
        dx2v(j) = x2v(j+1) - x2v(j);
      } else {
        // dx2v = dx2f constant for uniform mesh; may disagree with x2v(j+1) - x2v(j)
        dx2v(j) = dx2f(j);
      }
    }
  }

  // x3-direction: x3v = dz/2
  if (pmb->block_size.nx3 == 1) {
    x3v(kl) = 0.5*(x3f(kl+1) + x3f(kl));
    dx3v(kl) = dx3f(kl);
  } else {
    for (int k=kl-ng; k<=ku+ng; ++k) {
      x3v(k) = 0.5*(x3f(k+1) + x3f(k));
    }
    for (int k=kl-ng; k<=ku+ng-1; ++k) {
      if (pmb->block_size.x3rat != 1.0) {
        dx3v(k) = x3v(k+1) - x3v(k);
      } else {
        // dxkv = dx3f constant for uniform mesh; may disagree with x3v(k+1) - x3v(k)
        dx3v(k) = dx3f(k);
      }
    }
  }
  // initialize geometry coefficients
  // x1-direction
  for (int i=il-ng; i<=iu+ng; ++i) {
    h2v(i) = 1.0;
    h2f(i) = 1.0;
    h31v(i) = 1.0;
    h31f(i) = 1.0;
    dh2vd1(i) = 0.0;
    dh2fd1(i) = 0.0;
    dh31vd1(i) = 0.0;
    dh31fd1(i) = 0.0;
  }

  // x2-direction
  if (pmb->block_size.nx2 == 1) {
    h32v(jl) = 1.0;
    h32f(jl) = 1.0;
    dh32vd2(jl) = 0.0;
    dh32fd2(jl) = 0.0;
  } else {
    for (int j=jl-ng; j<=ju+ng; ++j) {
      h32v(j) = 1.0;
      h32f(j) = 1.0;
      dh32vd2(j) = 0.0;
      dh32fd2(j) = 0.0;
    }
  }

  // initialize area-averaged coordinates used with MHD AMR
  if ((pmb->pmy_mesh->multilevel) && MAGNETIC_FIELDS_ENABLED) {
    for (int i=il-ng; i<=iu+ng; ++i) {
      x1s2(i) = x1s3(i) = x1v(i);
    }
    if (pmb->block_size.nx2 == 1) {
      x2s1(jl) = x2s3(jl) = x2v(jl);
    } else {
      for (int j=jl-ng; j<=ju+ng; ++j) {
        x2s1(j) = x2s3(j) = x2v(j);
      }
    }
    if (pmb->block_size.nx3 == 1) {
      x3s1(kl) = x3s2(kl) = x3v(kl);
    } else {
      for (int k=kl-ng; k<=ku+ng; ++k) {
        x3s1(k) = x3s2(k) = x3v(k);
      }
    }
  }
<<<<<<< HEAD
}

// destructor

Cartesian::~Cartesian() {
  dx1v.DeleteAthenaArray();
  dx2v.DeleteAthenaArray();
  dx3v.DeleteAthenaArray();
  x1v.DeleteAthenaArray();
  x2v.DeleteAthenaArray();
  x3v.DeleteAthenaArray();
  if ((pmy_block->pmy_mesh->multilevel==true) && MAGNETIC_FIELDS_ENABLED) {
    x1s2.DeleteAthenaArray();
    x1s3.DeleteAthenaArray();
    x2s1.DeleteAthenaArray();
    x2s3.DeleteAthenaArray();
    x3s1.DeleteAthenaArray();
    x3s2.DeleteAthenaArray();
  }
}

// functions

//--------------------------------------------------------------------------------------
//! \fn void Cartesian::CartesianToMeshCoords(
//          Real x, Real y, Real z, Real& x1, Real& x2, Real& x3) const
//  \brief returns in (x1, x2, x3) the coordinates used by the mesh from Cartesian
//         coordinates (x, y, z).

void Cartesian::CartesianToMeshCoords(
    Real x, Real y, Real z, Real& x1, Real& x2, Real& x3) const {
  x1 = x;
  x2 = y;
  x3 = z;
}

//--------------------------------------------------------------------------------------
//! \fn void Cartesian::MeshCoordsToCartesian(
//          Real x1, Real x2, Real x3, Real& x, Real& y, Real& z) const
//  \brief returns in Cartesian coordinates (x, y, z) from (x1, x2, x3) the coordinates
//         used by the mesh.

void Cartesian::MeshCoordsToCartesian(
    Real x1, Real x2, Real x3, Real& x, Real& y, Real& z) const {
  x = x1;
  y = x2;
  z = x3;
}

//--------------------------------------------------------------------------------------
//! \fn void Coordinates::CartesianToMeshCoordsVector(
//               Real x, Real y, Real z, Real vx, Real vy, Real vz,
//               Real& vx1, Real& vx2, Real& vx3)
//  \brief returns in (vx1, vx2, vx3) the components of a vector in Mesh coordinates
//      when the vector is (vx, vy, vz) at (x, y, z) in Cartesian coordinates.

void Cartesian::CartesianToMeshCoordsVector(
    Real x, Real y, Real z, Real vx, Real vy, Real vz,
    Real& vx1, Real& vx2, Real& vx3) const {
  vx1 = vx;
  vx2 = vy;
  vx3 = vz;
}

//--------------------------------------------------------------------------------------
//! \fn void Coordinates::MeshCoordsToCartesianVector(
//               Real x1, Real x2, Real x3, Real vx1, Real vx2, Real vx3,
//               Real& vx, Real& vy, Real& vz)
//  \brief returns in (vx, vy, vz) the components of a vector in Cartesian coordinates
//      when the vector is (vx1, vy1, vz1) at (x1, x2, x3) in Mesh coordinates.

void Cartesian::MeshCoordsToCartesianVector(
    Real x1, Real x2, Real x3, Real vx1, Real vx2, Real vx3,
    Real& vx, Real& vy, Real& vz) const {
  vx = vx1;
  vy = vx2;
  vz = vx3;
=======
>>>>>>> f3ccc071
}<|MERGE_RESOLUTION|>--- conflicted
+++ resolved
@@ -120,26 +120,6 @@
       }
     }
   }
-<<<<<<< HEAD
-}
-
-// destructor
-
-Cartesian::~Cartesian() {
-  dx1v.DeleteAthenaArray();
-  dx2v.DeleteAthenaArray();
-  dx3v.DeleteAthenaArray();
-  x1v.DeleteAthenaArray();
-  x2v.DeleteAthenaArray();
-  x3v.DeleteAthenaArray();
-  if ((pmy_block->pmy_mesh->multilevel==true) && MAGNETIC_FIELDS_ENABLED) {
-    x1s2.DeleteAthenaArray();
-    x1s3.DeleteAthenaArray();
-    x2s1.DeleteAthenaArray();
-    x2s3.DeleteAthenaArray();
-    x3s1.DeleteAthenaArray();
-    x3s2.DeleteAthenaArray();
-  }
 }
 
 // functions
@@ -198,6 +178,4 @@
   vx = vx1;
   vy = vx2;
   vz = vx3;
-=======
->>>>>>> f3ccc071
 }