--- conflicted
+++ resolved
@@ -54,12 +54,12 @@
         jl = js - 1, ju = je + 1, kl = ks - 1, ku = ke + 1;
     }
   }
-<<<<<<< HEAD
   for (int k = kl; k <= ku; ++k) {
     for (int j = jl; j <= ju; ++j) {
       FaceXdx(k, j, is, ie + 1, prim, fx_);
       FaceXdy(k, j, is, ie + 1, prim, fy_);
       FaceXdz(k, j, is, ie + 1, prim, fz_);
+#pragma omp simd private(nu1, denf, flx1, flx2, flx3)
       for (int i = is; i <= ie + 1; ++i) {
         nu1 = 0.5 * (nu(DiffProcess::iso, k, j, i) + nu(DiffProcess::iso, k, j, i - 1));
         denf = 0.5 * (prim(IDN, k, j, i) + prim(IDN, k, j, i - 1));
@@ -70,23 +70,6 @@
         x1flux(IM1, k, j, i) += flx1;
         x1flux(IM2, k, j, i) += flx2;
         x1flux(IM3, k, j, i) += flx3;
-=======
-  for (int k=kl; k<=ku; ++k) {
-    for (int j=jl; j<=ju; ++j) {
-      FaceXdx(k, j, is, ie+1, prim, fx_);
-      FaceXdy(k, j, is, ie+1, prim, fy_);
-      FaceXdz(k, j, is, ie+1, prim, fz_);
-#pragma omp simd private(nu1, denf, flx1, flx2, flx3)
-      for (int i=is; i<=ie+1; ++i) {
-        nu1  = 0.5*(nu(DiffProcess::iso,k,j,i)   + nu(DiffProcess::iso,k,j,i-1));
-        denf = 0.5*(prim(IDN,k,j,i) + prim(IDN,k,j,i-1));
-        flx1 = -denf*nu1*(fx_(i) + nuiso2*0.5*(div_vel_(k,j,i) + div_vel_(k,j,i-1)));
-        flx2 = -denf*nu1*fy_(i);
-        flx3 = -denf*nu1*fz_(i);
-        x1flux(IM1,k,j,i) += flx1;
-        x1flux(IM2,k,j,i) += flx2;
-        x1flux(IM3,k,j,i) += flx3;
->>>>>>> 57f3d04b
         if (NON_BAROTROPIC_EOS)
           x1flux(IEN, k, j, i) +=
               0.5 * ((prim(IM1, k, j, i - 1) + prim(IM1, k, j, i)) * flx1 +
@@ -112,7 +95,7 @@
         FaceYdy(k, j, is, ie, prim, fy_);
         FaceYdz(k, j, is, ie, prim, fz_);
         // store fluxes
-<<<<<<< HEAD
+#pragma omp simd private(nu1, denf, flx1, flx2, flx3)
         for (int i = il; i <= iu; i++) {
           nu1 = 0.5 * (nu(DiffProcess::iso, k, j, i) + nu(DiffProcess::iso, k, j - 1, i));
           denf = 0.5 * (prim(IDN, k, j - 1, i) + prim(IDN, k, j, i));
@@ -123,18 +106,6 @@
           x2flux(IM1, k, j, i) += flx1;
           x2flux(IM2, k, j, i) += flx2;
           x2flux(IM3, k, j, i) += flx3;
-=======
-#pragma omp simd private(nu1, denf, flx1, flx2, flx3)
-        for (int i=il; i<=iu; i++) {
-          nu1  = 0.5*(nu(DiffProcess::iso,k,j,i)    + nu(DiffProcess::iso,k,j-1,i));
-          denf = 0.5*(prim(IDN,k,j-1,i)+ prim(IDN,k,j,i));
-          flx1 = -denf*nu1*fx_(i);
-          flx2 = -denf*nu1*(fy_(i) + nuiso2*0.5*(div_vel_(k,j-1,i) + div_vel_(k,j,i)));
-          flx3 = -denf*nu1*fz_(i);
-          x2flux(IM1,k,j,i) += flx1;
-          x2flux(IM2,k,j,i) += flx2;
-          x2flux(IM3,k,j,i) += flx3;
->>>>>>> 57f3d04b
           if (NON_BAROTROPIC_EOS)
             x2flux(IEN, k, j, i) +=
                 0.5 * ((prim(IM1, k, j, i) + prim(IM1, k, j - 1, i)) * flx1 +
@@ -149,7 +120,7 @@
     FaceYdy(ks, js, is, ie, prim, fy_);
     FaceYdz(ks, js, is, ie, prim, fz_);
     // store fluxes
-<<<<<<< HEAD
+#pragma omp simd private(nu1, denf, flx1, flx2, flx3)
     for (int i = il; i <= iu; i++) {
       nu1 = nu(DiffProcess::iso, ks, js, i);
       denf = prim(IDN, ks, js, i);
@@ -159,38 +130,17 @@
       x2flux(IM1, ks, js, i) += flx1;
       x2flux(IM2, ks, js, i) += flx2;
       x2flux(IM3, ks, js, i) += flx3;
-=======
-#pragma omp simd private(nu1, denf, flx1, flx2, flx3)
-    for (int i=il; i<=iu; i++) {
-      nu1  = nu(DiffProcess::iso,ks,js,i);
-      denf = prim(IDN,ks,js,i);
-      flx1 = -denf*nu1*fx_(i);
-      flx2 = -denf*nu1*(fy_(i) + nuiso2*div_vel_(ks,js,i));
-      flx3 = -denf*nu1*fz_(i);
-      x2flux(IM1,ks,js,i) += flx1;
-      x2flux(IM2,ks,js,i) += flx2;
-      x2flux(IM3,ks,js,i) += flx3;
->>>>>>> 57f3d04b
       if (NON_BAROTROPIC_EOS)
         x2flux(IEN, ks, js, i) += prim(IM1, ks, js, i) * flx1 +
                                   prim(IM2, ks, js, i) * flx2 +
                                   prim(IM3, ks, js, i) * flx3;
     }
-<<<<<<< HEAD
+#pragma omp simd
     for (int i = il; i <= iu; i++) {
       x2flux(IM1, ks, je + 1, i) = x2flux(IM1, ks, js, i);
       x2flux(IM2, ks, je + 1, i) = x2flux(IM2, ks, js, i);
       x2flux(IM3, ks, je + 1, i) = x2flux(IM3, ks, js, i);
       if (NON_BAROTROPIC_EOS) x2flux(IEN, ks, je + 1, i) = x2flux(IEN, ks, js, i);
-=======
-#pragma omp simd
-    for (int i=il; i<=iu; i++) {
-      x2flux(IM1,ks,je+1,i) = x2flux(IM1,ks,js,i);
-      x2flux(IM2,ks,je+1,i) = x2flux(IM2,ks,js,i);
-      x2flux(IM3,ks,je+1,i) = x2flux(IM3,ks,js,i);
-      if (NON_BAROTROPIC_EOS)
-        x2flux(IEN,ks,je+1,i) = x2flux(IEN,ks,js,i);
->>>>>>> 57f3d04b
     }
   }
   // k-direction
@@ -210,7 +160,7 @@
         FaceZdy(k, j, is, ie, prim, fy_);
         FaceZdz(k, j, is, ie, prim, fz_);
         // store fluxes
-<<<<<<< HEAD
+#pragma omp simd private(nu1, denf, flx1, flx2, flx3)
         for (int i = il; i <= iu; i++) {
           nu1 = 0.5 * (nu(DiffProcess::iso, k, j, i) + nu(DiffProcess::iso, k - 1, j, i));
           denf = 0.5 * (prim(IDN, k - 1, j, i) + prim(IDN, k, j, i));
@@ -221,18 +171,6 @@
           x3flux(IM1, k, j, i) += flx1;
           x3flux(IM2, k, j, i) += flx2;
           x3flux(IM3, k, j, i) += flx3;
-=======
-#pragma omp simd private(nu1, denf, flx1, flx2, flx3)
-        for (int i=il; i<=iu; i++) {
-          nu1  = 0.5*(nu(DiffProcess::iso,k,j,i)     + nu(DiffProcess::iso,k-1,j,i));
-          denf = 0.5*(prim(IDN,k-1,j,i) + prim(IDN,k,j,i));
-          flx1 = -denf*nu1*fx_(i);
-          flx2 = -denf*nu1*fy_(i);
-          flx3 = -denf*nu1*(fz_(i) + nuiso2*0.5*(div_vel_(k-1,j,i) + div_vel_(k,j,i)));
-          x3flux(IM1,k,j,i) += flx1;
-          x3flux(IM2,k,j,i) += flx2;
-          x3flux(IM3,k,j,i) += flx3;
->>>>>>> 57f3d04b
           if (NON_BAROTROPIC_EOS)
             x3flux(IEN, k, j, i) +=
                 0.5 * ((prim(IM1, k, j, i) + prim(IM1, k - 1, j, i)) * flx1 +
@@ -248,7 +186,7 @@
       FaceZdy(ks, j, is, ie, prim, fy_);
       FaceZdz(ks, j, is, ie, prim, fz_);
       // store fluxes
-<<<<<<< HEAD
+#pragma omp simd private(nu1, denf, flx1, flx2, flx3)
       for (int i = il; i <= iu; i++) {
         nu1 = nu(DiffProcess::iso, ks, j, i);
         denf = prim(IDN, ks, j, i);
@@ -261,21 +199,6 @@
         x3flux(IM1, ke + 1, j, i) = x3flux(IM1, ks, j, i);
         x3flux(IM2, ke + 1, j, i) = x3flux(IM2, ks, j, i);
         x3flux(IM3, ke + 1, j, i) = x3flux(IM3, ks, j, i);
-=======
-#pragma omp simd private(nu1, denf, flx1, flx2, flx3)
-      for (int i=il; i<=iu; i++) {
-        nu1 = nu(DiffProcess::iso,ks,j,i);
-        denf = prim(IDN,ks,j,i);
-        flx1 = -denf*nu1*fx_(i);
-        flx2 = -denf*nu1*fy_(i);
-        flx3 = -denf*nu1*(fz_(i) + nuiso2*div_vel_(ks,j,i));
-        x3flux(IM1,ks,j,i) += flx1;
-        x3flux(IM2,ks,j,i) += flx2;
-        x3flux(IM3,ks,j,i) += flx3;
-        x3flux(IM1,ke+1,j,i) = x3flux(IM1,ks,j,i);
-        x3flux(IM2,ke+1,j,i) = x3flux(IM2,ks,j,i);
-        x3flux(IM3,ke+1,j,i) = x3flux(IM3,ks,j,i);
->>>>>>> 57f3d04b
         if (NON_BAROTROPIC_EOS) {
           x3flux(IEN, ks, j, i) += prim(IM1, ks, j, i) * flx1 +
                                    prim(IM2, ks, j, i) * flx2 +
@@ -320,7 +243,6 @@
   for (int k = kl; k <= ku; ++k) {
     for (int j = jl; j <= ju; ++j) {
       // calculate x1-flux divergence
-<<<<<<< HEAD
       pmb_->pcoord->Face1Area(k, j, il, iu + 1, x1area_);
 #pragma omp simd private(area_p1, area, vel_p1, vel)
       for (int i = il; i <= iu; ++i) {
@@ -336,23 +258,6 @@
         pmb_->pcoord->Face2Area(k, j + 1, il, iu, x2area_p1_);
 #pragma omp simd private(area_p1, area, vel_p1, vel)
         for (int i = il; i <= iu; ++i) {
-=======
-      pmb_->pcoord->Face1Area(k, j, il, iu+1, x1area_);
-#pragma omp simd private(area_p1, area, vel_p1, vel)
-      for (int i=il; i<=iu; ++i) {
-        area_p1 = x1area_(i+1);
-        area    = x1area_(i);
-        vel_p1  = 0.5*(prim(IM1,k,j,i+1) + prim(IM1,k,j,i  ));
-        vel     = 0.5*(prim(IM1,k,j,i  ) + prim(IM1,k,j,i-1));
-        div_vel(k,j,i) = area_p1*vel_p1 - area*vel;
-      }
-      // calculate x2-flux divergnece
-      if (f2) {
-        pmb_->pcoord->Face2Area(k, j  , il, iu, x2area_);
-        pmb_->pcoord->Face2Area(k, j+1, il, iu, x2area_p1_);
-#pragma omp simd private(area_p1, area, vel_p1, vel)
-        for (int i=il; i<=iu; ++i) {
->>>>>>> 57f3d04b
           area_p1 = x2area_p1_(i);
           area = x2area_(i);
           vel_p1 = 0.5 * (prim(IM2, k, j + 1, i) + prim(IM2, k, j, i));
@@ -361,17 +266,10 @@
         }
       }
       if (f3) {
-<<<<<<< HEAD
         pmb_->pcoord->Face3Area(k, j, il, iu, x3area_);
         pmb_->pcoord->Face3Area(k + 1, j, il, iu, x3area_p1_);
 #pragma omp simd private(area_p1, area, vel_p1, vel)
         for (int i = il; i <= iu; ++i) {
-=======
-        pmb_->pcoord->Face3Area(k  , j, il, iu, x3area_);
-        pmb_->pcoord->Face3Area(k+1, j, il, iu, x3area_p1_);
-#pragma omp simd private(area_p1, area, vel_p1, vel)
-        for (int i=il; i<=iu; ++i) {
->>>>>>> 57f3d04b
           area_p1 = x3area_p1_(i);
           area = x3area_(i);
           vel_p1 = 0.5 * (prim(IM3, k + 1, j, i) + prim(IM3, k, j, i));
