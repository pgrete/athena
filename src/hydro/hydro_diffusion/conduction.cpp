--- conflicted
+++ resolved
@@ -49,10 +49,9 @@
         jl = js - 1, ju = je + 1, kl = ks - 1, ku = ke + 1;
     }
   }
-<<<<<<< HEAD
   for (int k = kl; k <= ku; ++k) {
     for (int j = jl; j <= ju; ++j) {
-#pragma omp simd
+#pragma omp simd private(kappaf, denf, dTdx)
       for (int i = is; i <= ie + 1; ++i) {
         kappaf = 0.5 * (kappa(DiffProcess::iso, k, j, i) +
                         kappa(DiffProcess::iso, k, j, i - 1));
@@ -61,17 +60,6 @@
                 prim(IPR, k, j, i - 1) / prim(IDN, k, j, i - 1)) /
                pco_->dx1v(i - 1);
         x1flux(k, j, i) -= kappaf * denf * dTdx;
-=======
-  for (int k=kl; k<=ku; ++k) {
-    for (int j=jl; j<=ju; ++j) {
-#pragma omp simd private(kappaf, denf, dTdx)
-      for (int i=is; i<=ie+1; ++i) {
-        kappaf = 0.5*(kappa(DiffProcess::iso,k,j,i) + kappa(DiffProcess::iso,k,j,i-1));
-        denf = 0.5*(prim(IDN,k,j,i) + prim(IDN,k,j,i-1));
-        dTdx = (prim(IPR,k,j,i)/prim(IDN,k,j,i) - prim(IPR,k,j,i-1)/
-                prim(IDN,k,j,i-1))/pco_->dx1v(i-1);
-        x1flux(k,j,i) -= kappaf*denf*dTdx;
->>>>>>> 57f3d04b
       }
     }
   }
@@ -86,10 +74,9 @@
   }
   if (f2) { // 2D or 3D
     AthenaArray<Real> &x2flux = cndflx[X2DIR];
-<<<<<<< HEAD
     for (int k = kl; k <= ku; ++k) {
       for (int j = js; j <= je + 1; ++j) {
-#pragma omp simd
+#pragma omp simd private(kappaf, denf, dTdy)
         for (int i = il; i <= iu; ++i) {
           kappaf = 0.5 * (kappa(DiffProcess::iso, k, j, i) +
                           kappa(DiffProcess::iso, k, j - 1, i));
@@ -98,17 +85,6 @@
                   prim(IPR, k, j - 1, i) / prim(IDN, k, j - 1, i)) /
                  pco_->h2v(i) / pco_->dx2v(j - 1);
           x2flux(k, j, i) -= kappaf * denf * dTdy;
-=======
-    for (int k=kl; k<=ku; ++k) {
-      for (int j=js; j<=je+1; ++j) {
-#pragma omp simd private(kappaf, denf, dTdy)
-        for (int i=il; i<=iu; ++i) {
-          kappaf = 0.5*(kappa(DiffProcess::iso,k,j,i) + kappa(DiffProcess::iso,k,j-1,i));
-          denf = 0.5*(prim(IDN,k,j,i) + prim(IDN,k,j-1,i));
-          dTdy = (prim(IPR,k,j,i)/prim(IDN,k,j,i) - prim(IPR,k,j-1,i)/
-                  prim(IDN,k,j-1,i))/pco_->h2v(i)/pco_->dx2v(j-1);
-          x2flux(k,j,i) -= kappaf*denf*dTdy;
->>>>>>> 57f3d04b
         }
       }
     }
@@ -124,10 +100,9 @@
   }
   if (f3) { // 3D
     AthenaArray<Real> &x3flux = cndflx[X3DIR];
-<<<<<<< HEAD
     for (int k = ks; k <= ke + 1; ++k) {
       for (int j = jl; j <= ju; ++j) {
-#pragma omp simd
+#pragma omp simd private(kappaf, denf, dTdz)
         for (int i = il; i <= iu; ++i) {
           kappaf = 0.5 * (kappa(DiffProcess::iso, k, j, i) +
                           kappa(DiffProcess::iso, k - 1, j, i));
@@ -136,17 +111,6 @@
                   prim(IPR, k - 1, j, i) / prim(IDN, k - 1, j, i)) /
                  pco_->dx3v(k - 1) / pco_->h31v(i) / pco_->h32v(j);
           x3flux(k, j, i) -= kappaf * denf * dTdz;
-=======
-    for (int k=ks; k<=ke+1; ++k) {
-      for (int j=jl; j<=ju; ++j) {
-#pragma omp simd private(kappaf, denf, dTdz)
-        for (int i=il; i<=iu; ++i) {
-          kappaf = 0.5*(kappa(DiffProcess::iso,k,j,i) + kappa(DiffProcess::iso,k-1,j,i));
-          denf = 0.5*(prim(IDN,k,j,i) + prim(IDN,k-1,j,i));
-          dTdz = (prim(IPR,k,j,i)/prim(IDN,k,j,i) - prim(IPR,k-1,j,i)/
-                  prim(IDN,k-1,j,i))/pco_->dx3v(k-1)/pco_->h31v(i)/pco_->h32v(j);
-          x3flux(k,j,i) -= kappaf*denf*dTdz;
->>>>>>> 57f3d04b
         }
       }
     }
