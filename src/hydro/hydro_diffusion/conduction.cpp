--- conflicted
+++ resolved
@@ -24,17 +24,10 @@
 //---------------------------------------------------------------------------------------
 //! Calculate isotropic thermal conduction
 
-<<<<<<< HEAD
-void HydroDiffusion::ThermalFluxIso(const AthenaArray<Real> &prim,
-                                    const AthenaArray<Real> &cons,
-                                    AthenaArray<Real> *cndflx) {
-=======
-void HydroDiffusion::ThermalFluxIso(
-     const AthenaArray<Real> &p, AthenaArray<Real> *flx) {
->>>>>>> a0a112fa
+void HydroDiffusion::ThermalFluxIso(const AthenaArray<Real> &prim, AthenaArray<Real> *cndflx) {
   const bool f2 = pmb_->pmy_mesh->f2;
   const bool f3 = pmb_->pmy_mesh->f3;
-  AthenaArray<Real> &x1flux = flx[X1DIR];
+  AthenaArray<Real> &x1flux = cndflx[X1DIR];
   int il, iu, jl, ju, kl, ku;
   int is = pmb_->is;
   int js = pmb_->js;
@@ -57,7 +50,6 @@
   for (int k = kl; k <= ku; ++k) {
     for (int j = jl; j <= ju; ++j) {
 #pragma omp simd private(kappaf, denf, dTdx)
-<<<<<<< HEAD
       for (int i = is; i <= ie + 1; ++i) {
         kappaf = 0.5 * (kappa(DiffProcess::iso, k, j, i) +
                         kappa(DiffProcess::iso, k, j, i - 1));
@@ -66,14 +58,6 @@
                 prim(IPR, k, j, i - 1) / prim(IDN, k, j, i - 1)) /
                pco_->dx1v(i - 1);
         x1flux(k, j, i) -= kappaf * denf * dTdx;
-=======
-      for (int i=is; i<=ie+1; ++i) {
-        kappaf = 0.5*(kappa(DiffProcess::iso,k,j,i) + kappa(DiffProcess::iso,k,j,i-1));
-        denf = 0.5*(p(IDN,k,j,i) + p(IDN,k,j,i-1));
-        dTdx = (p(IPR,k,j,i)/p(IDN,k,j,i) - p(IPR,k,j,i-1)/
-                p(IDN,k,j,i-1))/pco_->dx1v(i-1);
-        x1flux(k,j,i) -= kappaf*denf*dTdx;
->>>>>>> a0a112fa
       }
     }
   }
@@ -87,7 +71,6 @@
       il = is - 1, iu = ie + 1, kl = ks - 1, ku = ke + 1;
   }
   if (f2) { // 2D or 3D
-<<<<<<< HEAD
     AthenaArray<Real> &x2flux = cndflx[X2DIR];
     for (int k = kl; k <= ku; ++k) {
       for (int j = js; j <= je + 1; ++j) {
@@ -100,18 +83,6 @@
                   prim(IPR, k, j - 1, i) / prim(IDN, k, j - 1, i)) /
                  pco_->h2v(i) / pco_->dx2v(j - 1);
           x2flux(k, j, i) -= kappaf * denf * dTdy;
-=======
-    AthenaArray<Real> &x2flux = flx[X2DIR];
-    for (int k=kl; k<=ku; ++k) {
-      for (int j=js; j<=je+1; ++j) {
-#pragma omp simd private(kappaf, denf, dTdy)
-        for (int i=il; i<=iu; ++i) {
-          kappaf = 0.5*(kappa(DiffProcess::iso,k,j,i) + kappa(DiffProcess::iso,k,j-1,i));
-          denf = 0.5*(p(IDN,k,j,i) + p(IDN,k,j-1,i));
-          dTdy = (p(IPR,k,j,i)/p(IDN,k,j,i) - p(IPR,k,j-1,i)/
-                  p(IDN,k,j-1,i))/pco_->h2v(i)/pco_->dx2v(j-1);
-          x2flux(k,j,i) -= kappaf*denf*dTdy;
->>>>>>> a0a112fa
         }
       }
     }
@@ -126,7 +97,6 @@
       il = is - 1, iu = ie + 1;
   }
   if (f3) { // 3D
-<<<<<<< HEAD
     AthenaArray<Real> &x3flux = cndflx[X3DIR];
     for (int k = ks; k <= ke + 1; ++k) {
       for (int j = jl; j <= ju; ++j) {
@@ -139,18 +109,6 @@
                   prim(IPR, k - 1, j, i) / prim(IDN, k - 1, j, i)) /
                  pco_->dx3v(k - 1) / pco_->h31v(i) / pco_->h32v(j);
           x3flux(k, j, i) -= kappaf * denf * dTdz;
-=======
-    AthenaArray<Real> &x3flux = flx[X3DIR];
-    for (int k=ks; k<=ke+1; ++k) {
-      for (int j=jl; j<=ju; ++j) {
-#pragma omp simd private(kappaf, denf, dTdz)
-        for (int i=il; i<=iu; ++i) {
-          kappaf = 0.5*(kappa(DiffProcess::iso,k,j,i) + kappa(DiffProcess::iso,k-1,j,i));
-          denf = 0.5*(p(IDN,k,j,i) + p(IDN,k-1,j,i));
-          dTdz = (p(IPR,k,j,i)/p(IDN,k,j,i) - p(IPR,k-1,j,i)/
-                  p(IDN,k-1,j,i))/pco_->dx3v(k-1)/pco_->h31v(i)/pco_->h32v(j);
-          x3flux(k,j,i) -= kappaf*denf*dTdz;
->>>>>>> a0a112fa
         }
       }
     }
@@ -161,9 +119,7 @@
 //---------------------------------------------------------------------------------------
 //! Calculate anisotropic thermal conduction
 
-<<<<<<< HEAD
 void HydroDiffusion::ThermalFluxAniso(const AthenaArray<Real> &prim,
-                                      const AthenaArray<Real> &cons,
                                       AthenaArray<Real> *cndflx) {
 #if MAGNETIC_FIELDS_ENABLED
   //  Anisotropic flux only implemented (and tested) for 3D
@@ -222,12 +178,6 @@
         dTdz /= pco_->dx3v(k);
 
         /* Add flux at x1-interface, 2D PROBLEM */
-=======
-void HydroDiffusion::ThermalFluxAniso(
-     const AthenaArray<Real> &p, AthenaArray<Real> *flx) {
-  return;
-}
->>>>>>> a0a112fa
 
         Real By = 0.5 * (bcc(IB2, k, j, i - 1) + bcc(IB2, k, j, i));
         Real Bz = 0.5 * (bcc(IB3, k, j, i - 1) + bcc(IB3, k, j, i));
