//========================================================================================
// Athena++ astrophysical MHD code
// Copyright(C) 2014 James M. Stone <jmstone@princeton.edu> and other code contributors
// Licensed under the 3-clause BSD License, see LICENSE file for details
//========================================================================================
//! \file hydro.cpp
//  \brief implementation of functions in class Hydro

// Athena++ headers
#include "hydro.hpp"
#include "../athena.hpp"
#include "../athena_arrays.hpp"
#include "../eos/eos.hpp"
#include "../mesh/mesh.hpp"
#include "../coordinates/coordinates.hpp"
#include "../field/field.hpp"
#include "srcterms/hydro_srcterms.hpp"

// constructor, initializes data structures and parameters

Hydro::Hydro(MeshBlock *pmb, ParameterInput *pin)
{
  pmy_block = pmb;

  // Allocate memory for primitive/conserved variables
  int ncells1 = pmy_block->block_size.nx1 + 2*(NGHOST);
  int ncells2 = 1, ncells3 = 1;
  if (pmy_block->block_size.nx2 > 1) ncells2 = pmy_block->block_size.nx2 + 2*(NGHOST);
  if (pmy_block->block_size.nx3 > 1) ncells3 = pmy_block->block_size.nx3 + 2*(NGHOST);

  // Allocate memory registers for primitive/conserved variables for time-integrator
  u.NewAthenaArray(NHYDRO,ncells3,ncells2,ncells1);
  w.NewAthenaArray(NHYDRO,ncells3,ncells2,ncells1);
<<<<<<< HEAD

  // Allocate memory for primitive/conserved variables at intermediate-time step
  u1.NewAthenaArray(NHYDRO,ncells3,ncells2,ncells1);
  w1.NewAthenaArray(NHYDRO,ncells3,ncells2,ncells1);

  flux[X1DIR].NewAthenaArray(NHYDRO,ncells3,ncells2,ncells1+1);
  if (pmy_block->block_size.nx2 > 1) 
    flux[X2DIR].NewAthenaArray(NHYDRO,ncells3,ncells2+1,ncells1);
  if (pmy_block->block_size.nx3 > 1) 
=======
  u1.NewAthenaArray(NHYDRO,ncells3,ncells2,ncells1);
  w1.NewAthenaArray(NHYDRO,ncells3,ncells2,ncells1);
  // If user-requested time integrator is type 3S*, allocate additional memory registers
  std::string integrator = pin->GetOrAddString("time","integrator","vl2");
  if (integrator == "ssprk5_4")
    // future extension may add "int nregister" to Hydro class
    u2.NewAthenaArray(NHYDRO,ncells3,ncells2,ncells1);

  flux[X1DIR].NewAthenaArray(NHYDRO,ncells3,ncells2,ncells1+1);
  if (pmy_block->block_size.nx2 > 1)
    flux[X2DIR].NewAthenaArray(NHYDRO,ncells3,ncells2+1,ncells1);
  if (pmy_block->block_size.nx3 > 1)
>>>>>>> 0380ab45
    flux[X3DIR].NewAthenaArray(NHYDRO,ncells3+1,ncells2,ncells1);

  // Allocate memory for scratch arrays
  int nthreads = pmy_block->pmy_mesh->GetNumMeshThreads();
  dt1_.NewAthenaArray(nthreads,ncells1);
  dt2_.NewAthenaArray(nthreads,ncells1);
  dt3_.NewAthenaArray(nthreads,ncells1);
  dxw_.NewAthenaArray(nthreads,ncells1);
<<<<<<< HEAD
  wl_.NewAthenaArray(nthreads,(NWAVE),ncells1);
  wr_.NewAthenaArray(nthreads,(NWAVE),ncells1);
  flx_.NewAthenaArray(nthreads,(NWAVE),ncells1);
=======
  wl_.NewAthenaArray((NWAVE),ncells3,ncells2,ncells1);
  wr_.NewAthenaArray((NWAVE),ncells3,ncells2,ncells1);
>>>>>>> 0380ab45
  x1face_area_.NewAthenaArray(nthreads,ncells1+1);
  if(pmy_block->block_size.nx2 > 1) {
    x2face_area_.NewAthenaArray(nthreads,ncells1);
    x2face_area_p1_.NewAthenaArray(nthreads,ncells1);
  }
  if(pmy_block->block_size.nx3 > 1) {
    x3face_area_.NewAthenaArray(nthreads,ncells1);
    x3face_area_p1_.NewAthenaArray(nthreads,ncells1);
  }
  cell_volume_.NewAthenaArray(nthreads,ncells1);
<<<<<<< HEAD
  if (MAGNETIC_FIELDS_ENABLED && RELATIVISTIC_DYNAMICS)  // only used in (SR/GR)MHD
  {
=======
  dflx_.NewAthenaArray((NHYDRO),ncells1);
  if (MAGNETIC_FIELDS_ENABLED && RELATIVISTIC_DYNAMICS) { // only used in (SR/GR)MHD
>>>>>>> 0380ab45
    bb_normal_.NewAthenaArray(ncells1);
    lambdas_p_l_.NewAthenaArray(ncells1);
    lambdas_m_l_.NewAthenaArray(ncells1);
    lambdas_p_r_.NewAthenaArray(ncells1);
    lambdas_m_r_.NewAthenaArray(ncells1);
  }
<<<<<<< HEAD
  if (GENERAL_RELATIVITY)  // only used in GR
  {
=======
  if (GENERAL_RELATIVITY) { // only used in GR
>>>>>>> 0380ab45
    g_.NewAthenaArray(NMETRIC,ncells1);
    gi_.NewAthenaArray(NMETRIC,ncells1);
    cons_.NewAthenaArray(NWAVE,ncells1);
  }
<<<<<<< HEAD

  UserTimeStep_ = pmb->pmy_mesh->UserTimeStep_;

  // Construct ptrs to objects of various classes needed to integrate hydro/MHD eqns 
=======
  if (SELF_GRAVITY_ENABLED == 3) { // for one-time potential calcuation and correction (old Athena)
    gflx[X1DIR].NewAthenaArray(NHYDRO,ncells3,ncells2,ncells1+1);
    if (pmy_block->block_size.nx2 > 1)
      gflx[X2DIR].NewAthenaArray(NHYDRO,ncells3,ncells2+1,ncells1);
    if (pmy_block->block_size.nx3 > 1)
      gflx[X3DIR].NewAthenaArray(NHYDRO,ncells3+1,ncells2,ncells1);

    gflx_old[X1DIR].NewAthenaArray(NHYDRO,ncells3,ncells2,ncells1+1);
    if (pmy_block->block_size.nx2 > 1)
      gflx_old[X2DIR].NewAthenaArray(NHYDRO,ncells3,ncells2+1,ncells1);
    if (pmy_block->block_size.nx3 > 1)
      gflx_old[X3DIR].NewAthenaArray(NHYDRO,ncells3+1,ncells2,ncells1);
  }
  UserTimeStep_ = pmb->pmy_mesh->UserTimeStep_;

  // Construct ptrs to objects of various classes needed to integrate hydro/MHD eqns
>>>>>>> 0380ab45
  psrc  = new HydroSourceTerms(this,pin);
}

// destructor

Hydro::~Hydro()
{
  u.DeleteAthenaArray();
  w.DeleteAthenaArray();
  u1.DeleteAthenaArray();
  w1.DeleteAthenaArray();
<<<<<<< HEAD
=======
  // only allocated if integrator was 3S* integrator
  u2.DeleteAthenaArray();
>>>>>>> 0380ab45

  flux[X1DIR].DeleteAthenaArray();
  if (pmy_block->block_size.nx2 > 1) flux[X2DIR].DeleteAthenaArray();
  if (pmy_block->block_size.nx3 > 1) flux[X3DIR].DeleteAthenaArray();

  dt1_.DeleteAthenaArray();
  dt2_.DeleteAthenaArray();
  dt3_.DeleteAthenaArray();
  dxw_.DeleteAthenaArray();
  wl_.DeleteAthenaArray();
  wr_.DeleteAthenaArray();
<<<<<<< HEAD
  flx_.DeleteAthenaArray();
=======
>>>>>>> 0380ab45
  x1face_area_.DeleteAthenaArray();
  if(pmy_block->block_size.nx2 > 1) {
    x2face_area_.DeleteAthenaArray();
    x2face_area_p1_.DeleteAthenaArray();
  }
  if(pmy_block->block_size.nx3 > 1) {
    x3face_area_.DeleteAthenaArray();
    x3face_area_p1_.DeleteAthenaArray();
<<<<<<< HEAD
  }
  cell_volume_.DeleteAthenaArray();
  if (MAGNETIC_FIELDS_ENABLED && RELATIVISTIC_DYNAMICS)  // only used in (SR/GR)MHD
  {
    bb_normal_.DeleteAthenaArray();
    lambdas_p_l_.DeleteAthenaArray();
    lambdas_m_l_.DeleteAthenaArray();
    lambdas_p_r_.DeleteAthenaArray();
    lambdas_m_r_.DeleteAthenaArray();
  }
  if (GENERAL_RELATIVITY)
  {
    g_.DeleteAthenaArray();
    gi_.DeleteAthenaArray();
    cons_.DeleteAthenaArray();
  }

=======
  }
  cell_volume_.DeleteAthenaArray();
  dflx_.DeleteAthenaArray();
  if (MAGNETIC_FIELDS_ENABLED && RELATIVISTIC_DYNAMICS)  // only used in (SR/GR)MHD
  {
    bb_normal_.DeleteAthenaArray();
    lambdas_p_l_.DeleteAthenaArray();
    lambdas_m_l_.DeleteAthenaArray();
    lambdas_p_r_.DeleteAthenaArray();
    lambdas_m_r_.DeleteAthenaArray();
  }
  if (GENERAL_RELATIVITY)
  {
    g_.DeleteAthenaArray();
    gi_.DeleteAthenaArray();
    cons_.DeleteAthenaArray();
  }
  if (SELF_GRAVITY_ENABLED == 3) { // for one-time potential calcuation and correction (old Athena)
    gflx[X1DIR].DeleteAthenaArray();
    if (pmy_block->block_size.nx2 > 1) gflx[X2DIR].DeleteAthenaArray();
    if (pmy_block->block_size.nx3 > 1) gflx[X3DIR].DeleteAthenaArray();
    gflx_old[X1DIR].DeleteAthenaArray();
    if (pmy_block->block_size.nx2 > 1) gflx_old[X2DIR].DeleteAthenaArray();
    if (pmy_block->block_size.nx3 > 1) gflx_old[X3DIR].DeleteAthenaArray();
  }
>>>>>>> 0380ab45
  delete psrc;
}<|MERGE_RESOLUTION|>--- conflicted
+++ resolved
@@ -31,17 +31,6 @@
   // Allocate memory registers for primitive/conserved variables for time-integrator
   u.NewAthenaArray(NHYDRO,ncells3,ncells2,ncells1);
   w.NewAthenaArray(NHYDRO,ncells3,ncells2,ncells1);
-<<<<<<< HEAD
-
-  // Allocate memory for primitive/conserved variables at intermediate-time step
-  u1.NewAthenaArray(NHYDRO,ncells3,ncells2,ncells1);
-  w1.NewAthenaArray(NHYDRO,ncells3,ncells2,ncells1);
-
-  flux[X1DIR].NewAthenaArray(NHYDRO,ncells3,ncells2,ncells1+1);
-  if (pmy_block->block_size.nx2 > 1) 
-    flux[X2DIR].NewAthenaArray(NHYDRO,ncells3,ncells2+1,ncells1);
-  if (pmy_block->block_size.nx3 > 1) 
-=======
   u1.NewAthenaArray(NHYDRO,ncells3,ncells2,ncells1);
   w1.NewAthenaArray(NHYDRO,ncells3,ncells2,ncells1);
   // If user-requested time integrator is type 3S*, allocate additional memory registers
@@ -54,7 +43,6 @@
   if (pmy_block->block_size.nx2 > 1)
     flux[X2DIR].NewAthenaArray(NHYDRO,ncells3,ncells2+1,ncells1);
   if (pmy_block->block_size.nx3 > 1)
->>>>>>> 0380ab45
     flux[X3DIR].NewAthenaArray(NHYDRO,ncells3+1,ncells2,ncells1);
 
   // Allocate memory for scratch arrays
@@ -63,14 +51,8 @@
   dt2_.NewAthenaArray(nthreads,ncells1);
   dt3_.NewAthenaArray(nthreads,ncells1);
   dxw_.NewAthenaArray(nthreads,ncells1);
-<<<<<<< HEAD
-  wl_.NewAthenaArray(nthreads,(NWAVE),ncells1);
-  wr_.NewAthenaArray(nthreads,(NWAVE),ncells1);
-  flx_.NewAthenaArray(nthreads,(NWAVE),ncells1);
-=======
   wl_.NewAthenaArray((NWAVE),ncells3,ncells2,ncells1);
   wr_.NewAthenaArray((NWAVE),ncells3,ncells2,ncells1);
->>>>>>> 0380ab45
   x1face_area_.NewAthenaArray(nthreads,ncells1+1);
   if(pmy_block->block_size.nx2 > 1) {
     x2face_area_.NewAthenaArray(nthreads,ncells1);
@@ -81,35 +63,19 @@
     x3face_area_p1_.NewAthenaArray(nthreads,ncells1);
   }
   cell_volume_.NewAthenaArray(nthreads,ncells1);
-<<<<<<< HEAD
-  if (MAGNETIC_FIELDS_ENABLED && RELATIVISTIC_DYNAMICS)  // only used in (SR/GR)MHD
-  {
-=======
   dflx_.NewAthenaArray((NHYDRO),ncells1);
   if (MAGNETIC_FIELDS_ENABLED && RELATIVISTIC_DYNAMICS) { // only used in (SR/GR)MHD
->>>>>>> 0380ab45
     bb_normal_.NewAthenaArray(ncells1);
     lambdas_p_l_.NewAthenaArray(ncells1);
     lambdas_m_l_.NewAthenaArray(ncells1);
     lambdas_p_r_.NewAthenaArray(ncells1);
     lambdas_m_r_.NewAthenaArray(ncells1);
   }
-<<<<<<< HEAD
-  if (GENERAL_RELATIVITY)  // only used in GR
-  {
-=======
   if (GENERAL_RELATIVITY) { // only used in GR
->>>>>>> 0380ab45
     g_.NewAthenaArray(NMETRIC,ncells1);
     gi_.NewAthenaArray(NMETRIC,ncells1);
     cons_.NewAthenaArray(NWAVE,ncells1);
   }
-<<<<<<< HEAD
-
-  UserTimeStep_ = pmb->pmy_mesh->UserTimeStep_;
-
-  // Construct ptrs to objects of various classes needed to integrate hydro/MHD eqns 
-=======
   if (SELF_GRAVITY_ENABLED == 3) { // for one-time potential calcuation and correction (old Athena)
     gflx[X1DIR].NewAthenaArray(NHYDRO,ncells3,ncells2,ncells1+1);
     if (pmy_block->block_size.nx2 > 1)
@@ -126,7 +92,6 @@
   UserTimeStep_ = pmb->pmy_mesh->UserTimeStep_;
 
   // Construct ptrs to objects of various classes needed to integrate hydro/MHD eqns
->>>>>>> 0380ab45
   psrc  = new HydroSourceTerms(this,pin);
 }
 
@@ -138,11 +103,8 @@
   w.DeleteAthenaArray();
   u1.DeleteAthenaArray();
   w1.DeleteAthenaArray();
-<<<<<<< HEAD
-=======
   // only allocated if integrator was 3S* integrator
   u2.DeleteAthenaArray();
->>>>>>> 0380ab45
 
   flux[X1DIR].DeleteAthenaArray();
   if (pmy_block->block_size.nx2 > 1) flux[X2DIR].DeleteAthenaArray();
@@ -154,10 +116,6 @@
   dxw_.DeleteAthenaArray();
   wl_.DeleteAthenaArray();
   wr_.DeleteAthenaArray();
-<<<<<<< HEAD
-  flx_.DeleteAthenaArray();
-=======
->>>>>>> 0380ab45
   x1face_area_.DeleteAthenaArray();
   if(pmy_block->block_size.nx2 > 1) {
     x2face_area_.DeleteAthenaArray();
@@ -166,25 +124,6 @@
   if(pmy_block->block_size.nx3 > 1) {
     x3face_area_.DeleteAthenaArray();
     x3face_area_p1_.DeleteAthenaArray();
-<<<<<<< HEAD
-  }
-  cell_volume_.DeleteAthenaArray();
-  if (MAGNETIC_FIELDS_ENABLED && RELATIVISTIC_DYNAMICS)  // only used in (SR/GR)MHD
-  {
-    bb_normal_.DeleteAthenaArray();
-    lambdas_p_l_.DeleteAthenaArray();
-    lambdas_m_l_.DeleteAthenaArray();
-    lambdas_p_r_.DeleteAthenaArray();
-    lambdas_m_r_.DeleteAthenaArray();
-  }
-  if (GENERAL_RELATIVITY)
-  {
-    g_.DeleteAthenaArray();
-    gi_.DeleteAthenaArray();
-    cons_.DeleteAthenaArray();
-  }
-
-=======
   }
   cell_volume_.DeleteAthenaArray();
   dflx_.DeleteAthenaArray();
@@ -210,6 +149,5 @@
     if (pmy_block->block_size.nx2 > 1) gflx_old[X2DIR].DeleteAthenaArray();
     if (pmy_block->block_size.nx3 > 1) gflx_old[X3DIR].DeleteAthenaArray();
   }
->>>>>>> 0380ab45
   delete psrc;
 }