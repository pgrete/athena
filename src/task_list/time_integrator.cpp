--- conflicted
+++ resolved
@@ -239,17 +239,12 @@
       AddTimeIntegratorTask(INT_HYD, CALC_HYDFLX);
     }
     AddTimeIntegratorTask(SRCTERM_HYD,INT_HYD);
-<<<<<<< HEAD
     if (PARTICLES)
       AddTimeIntegratorTask(SEND_HYD,SRCTERM_HYD|RECV_PM);
     else
       AddTimeIntegratorTask(SEND_HYD,SRCTERM_HYD);
-    AddTimeIntegratorTask(RECV_HYD,START_ALLRECV);
-=======
-    AddTimeIntegratorTask(SEND_HYD,SRCTERM_HYD);
     AddTimeIntegratorTask(RECV_HYD,NONE);
     AddTimeIntegratorTask(SETB_HYD,(RECV_HYD|SRCTERM_HYD));
->>>>>>> 15ba11ed
     if (SHEARING_BOX) { // Shearingbox BC for Hydro
       AddTimeIntegratorTask(SEND_HYDSH,SETB_HYD);
       AddTimeIntegratorTask(RECV_HYDSH,SETB_HYD);
@@ -280,11 +275,11 @@
 
     // evolve particles
     if (PARTICLES) {
-      AddTimeIntegratorTask(INT_PAR, STARTUP_INT);
+      AddTimeIntegratorTask(INT_PAR, NONE);
       AddTimeIntegratorTask(SEND_PAR, INT_PAR);
-      AddTimeIntegratorTask(RECV_PAR, STARTUP_INT);
+      AddTimeIntegratorTask(RECV_PAR, NONE);
       AddTimeIntegratorTask(SEND_PM, INT_PAR);
-      AddTimeIntegratorTask(RECV_PM, START_ALLRECV);
+      AddTimeIntegratorTask(RECV_PM, NONE);
     }
 
     // prolongate, compute new primitives
@@ -582,13 +577,9 @@
   Real time = pmb->pmy_mesh->time+dt;
 
   pmb->pbval->StartReceivingAll(time);
-<<<<<<< HEAD
   if (PARTICLES) pmb->ppar->StartReceiving();
-  return TASK_SUCCESS;
-=======
 
   return;
->>>>>>> 15ba11ed
 }
 
 //----------------------------------------------------------------------------------------
