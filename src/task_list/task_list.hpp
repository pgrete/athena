#ifndef TASK_LIST_TASK_LIST_HPP_
#define TASK_LIST_TASK_LIST_HPP_
//========================================================================================
// Athena++ astrophysical MHD code
// Copyright(C) 2014 James M. Stone <jmstone@princeton.edu> and other code contributors
// Licensed under the 3-clause BSD License, see LICENSE file for details
//========================================================================================
//!   \file task_list.hpp
//    \brief provides functionality to control dynamic execution using tasks

// C headers

// C++ headers
#include <cstdint>      // std::uint64_t
#include <string>       // std::string

// Athena++ headers
#include "../athena.hpp"

// forward declarations
class Mesh;
class MeshBlock;
class TaskList;
class GravitySolverTaskList;

// return codes for functions working on individual Tasks and TaskList
enum TaskStatus {TASK_FAIL, TASK_SUCCESS, TASK_NEXT};
enum TaskListStatus {TL_RUNNING, TL_STUCK, TL_COMPLETE, TL_NOTHING_TO_DO};

//----------------------------------------------------------------------------------------
//! \struct IntegratorWeight
//  \brief weights used in time integrator tasks

struct IntegratorWeight {
  // 2S or 3S* low-storage RK coefficients, Ketchenson (2010)
  Real delta; // low-storage coefficients to avoid double F() evaluation per substage
  Real gamma_1, gamma_2, gamma_3; // low-storage coeff for weighted ave of registers
  Real beta; // Coefficients from bidiagonal Shu-Osher form Beta matrix, -1 diagonal terms
};

//----------------------------------------------------------------------------------------
//! \struct Task
//  \brief data and function pointer for an individual Task

struct Task {
  std::uint64_t task_id;    // encodes task with bit positions in HydroIntegratorTaskNames
  std::uint64_t dependency; // encodes dependencies to other tasks using " " " "
  enum TaskStatus (TaskList::*TaskFunc)(MeshBlock*, int);  // ptr to member function
};


//---------------------------------------------------------------------------------------
//! \class TaskState
//  \brief container for task states

class TaskState {
 public:
  std::uint64_t finished_tasks;
  int indx_first_task, num_tasks_left;
  void Reset(int ntasks) {
    indx_first_task = 0;
    num_tasks_left = ntasks;
    finished_tasks = 0ULL;
  }
};


//----------------------------------------------------------------------------------------
//! \class TaskList
//  \brief data and function definitions for task list base class

class TaskList {
  friend class TimeIntegratorTaskList;
  friend class GravitySolverTaskList;
  friend class SuperTimeStepTaskList;
 public:
  explicit TaskList(Mesh *pm);
  virtual ~TaskList();

  // data
  int ntasks;     // number of tasks in this list
  int nstages;    // number of times the tasklist is repeated per each full timestep

  // functions
  enum TaskListStatus DoAllAvailableTasks(MeshBlock *pmb, int stage, TaskState &ts);
  void DoTaskListOneStage(Mesh *pmesh, int stage);

 private:
  Mesh* pmy_mesh_;
  struct Task task_list_[64];

  virtual void StartupTaskList(MeshBlock **pmb_array, int nmymb, int stage) = 0;

};

//----------------------------------------------------------------------------------------
//! \class TimeIntegratorTaskList
//  \brief data and function definitions for TimeIntegratorTaskList derived class

class TimeIntegratorTaskList : public TaskList {
 public:
  TimeIntegratorTaskList(ParameterInput *pin, Mesh *pm);
  ~TimeIntegratorTaskList() {}

  // data
  std::string integrator;
  Real cfl_limit; // dt stability limit for the particular time integrator + spatial order
  struct IntegratorWeight stage_wghts[MAX_NSTAGE];

  void AddTimeIntegratorTask(std::uint64_t id, std::uint64_t dep);

  // functions
  enum TaskStatus ClearAllBoundary(MeshBlock *pmb, int stage);

  enum TaskStatus CalculateFluxes(MeshBlock *pmb, int stage);
  enum TaskStatus CalculateEMF(MeshBlock *pmb, int stage);

  enum TaskStatus FluxCorrectSend(MeshBlock *pmb, int stage);
  enum TaskStatus EMFCorrectSend(MeshBlock *pmb, int stage);

  enum TaskStatus FluxCorrectReceive(MeshBlock *pmb, int stage);
  enum TaskStatus EMFCorrectReceive(MeshBlock *pmb, int stage);

  enum TaskStatus HydroIntegrate(MeshBlock *pmb, int stage);
  enum TaskStatus FieldIntegrate(MeshBlock *pmb, int stage);

  enum TaskStatus HydroSourceTerms(MeshBlock *pmb, int stage);

  enum TaskStatus HydroDiffusion(MeshBlock *pmb, int stage);
  enum TaskStatus FieldDiffusion(MeshBlock *pmb, int stage);
  enum TaskStatus CalcDiffusivity(MeshBlock *pmb, int stage);

  enum TaskStatus HydroSend(MeshBlock *pmb, int stage);
  enum TaskStatus FieldSend(MeshBlock *pmb, int stage);

  enum TaskStatus HydroReceive(MeshBlock *pmb, int stage);
  enum TaskStatus FieldReceive(MeshBlock *pmb, int stage);

  enum TaskStatus HydroSetBoundaries(MeshBlock *pmb, int stage);
  enum TaskStatus FieldSetBoundaries(MeshBlock *pmb, int stage);

  enum TaskStatus HydroShearSend(MeshBlock *pmb, int stage);
  enum TaskStatus HydroShearReceive(MeshBlock *pmb, int stage);
  enum TaskStatus FieldShearSend(MeshBlock *pmb, int stage);
  enum TaskStatus FieldShearReceive(MeshBlock *pmb, int stage);
  enum TaskStatus EMFShearSend(MeshBlock *pmb, int stage);
  enum TaskStatus EMFShearReceive(MeshBlock *pmb, int stage);
  enum TaskStatus EMFShearRemap(MeshBlock *pmb, int stage);

  enum TaskStatus Prolongation(MeshBlock *pmb, int stage);
  enum TaskStatus Primitives(MeshBlock *pmb, int stage);
  enum TaskStatus PhysicalBoundary(MeshBlock *pmb, int stage);
  enum TaskStatus UserWork(MeshBlock *pmb, int stage);
  enum TaskStatus NewBlockTimeStep(MeshBlock *pmb, int stage);
  enum TaskStatus CheckRefinement(MeshBlock *pmb, int stage);

private:
  void StartupTaskList(MeshBlock **pmb_array, int nmymb, int stage);
};

//----------------------------------------------------------------------------------------
//! \class SuperTimeStepTaskList
//  \brief data and function definitions for SuperTimeStepTaskList derived class

class SuperTimeStepTaskList : public TaskList {
 public:
  SuperTimeStepTaskList(ParameterInput *pin, Mesh *pm);
  ~SuperTimeStepTaskList() {}

  void AddSuperTimeStepTask(std::uint64_t id, std::uint64_t dep);

  // functions
  enum TaskStatus ClearAllBoundary_STS(MeshBlock *pmb, int stage);

  enum TaskStatus CalculateFluxes_STS(MeshBlock *pmb, int stage);
  enum TaskStatus CalculateEMF_STS(MeshBlock *pmb, int stage);

  enum TaskStatus EMFCorrectSend_STS(MeshBlock *pmb, int stage);

  enum TaskStatus EMFCorrectReceive_STS(MeshBlock *pmb, int stage);

  enum TaskStatus HydroIntegrate_STS(MeshBlock *pmb, int stage);
  enum TaskStatus FieldIntegrate_STS(MeshBlock *pmb, int stage);

  enum TaskStatus HydroDiffusion_STS(MeshBlock *pmb, int stage);
  enum TaskStatus FieldDiffusion_STS(MeshBlock *pmb, int stage);
  enum TaskStatus CalcDiffusivity_STS(MeshBlock *pmb, int stage);

  enum TaskStatus HydroSend_STS(MeshBlock *pmb, int stage);
  enum TaskStatus FieldSend_STS(MeshBlock *pmb, int stage);

  enum TaskStatus HydroReceive_STS(MeshBlock *pmb, int stage);
  enum TaskStatus FieldReceive_STS(MeshBlock *pmb, int stage);

  enum TaskStatus HydroSetBoundaries_STS(MeshBlock *pmb, int stage);
  enum TaskStatus FieldSetBoundaries_STS(MeshBlock *pmb, int stage);

  enum TaskStatus Primitives_STS(MeshBlock *pmb, int stage);
  enum TaskStatus PhysicalBoundary_STS(MeshBlock *pmb, int stage);

private:
  void StartupTaskList(MeshBlock **pmb_array, int nmymb, int stage);
};

//----------------------------------------------------------------------------------------
// 64-bit integers with "1" in different bit positions used to ID each hydro task.

namespace HydroIntegratorTaskNames {
<<<<<<< HEAD
  const uint64_t NONE          = 0LL;
  const uint64_t CLEAR_ALLBND  = 1LL<<1;

  const uint64_t CALC_HYDFLX = 1LL<<2;
  const uint64_t CALC_FLDFLX = 1LL<<3;
  const uint64_t CALC_RADFLX = 1LL<<4;
  const uint64_t CALC_CHMFLX = 1LL<<5;

  const uint64_t SEND_HYDFLX = 1LL<<6;
  const uint64_t SEND_FLDFLX = 1LL<<7;
  const uint64_t SEND_RADFLX = 1LL<<8;
  const uint64_t SEND_CHMFLX = 1LL<<9;

  const uint64_t RECV_HYDFLX = 1LL<<10;
  const uint64_t RECV_FLDFLX = 1LL<<11;
  const uint64_t RECV_RADFLX = 1LL<<12;
  const uint64_t RECV_CHMFLX = 1LL<<13;

  const uint64_t SRCTERM_HYD = 1LL<<14;
  const uint64_t SRCTERM_FLD = 1LL<<15;
  const uint64_t SRCTERM_RAD = 1LL<<16;
  const uint64_t SRCTERM_CHM = 1LL<<17;

  const uint64_t INT_HYD = 1LL<<18;
  const uint64_t INT_FLD = 1LL<<19;
  const uint64_t INT_RAD = 1LL<<20;
  const uint64_t INT_CHM = 1LL<<21;

  const uint64_t SEND_HYD = 1LL<<22;
  const uint64_t SEND_FLD = 1LL<<23;
  const uint64_t SEND_RAD = 1LL<<24;
  const uint64_t SEND_CHM = 1LL<<25;

  const uint64_t RECV_HYD = 1LL<<26;
  const uint64_t RECV_FLD = 1LL<<27;
  const uint64_t RECV_RAD = 1LL<<28;
  const uint64_t RECV_CHM = 1LL<<29;

  const uint64_t SETB_HYD = 1LL<<30;
  const uint64_t SETB_FLD = 1LL<<31;
  const uint64_t SETB_RAD = 1LL<<32;
  const uint64_t SETB_CHM = 1LL<<33;

  const uint64_t PROLONG  = 1LL<<34;
  const uint64_t CON2PRIM = 1LL<<35;
  const uint64_t PHY_BVAL = 1LL<<36;
  const uint64_t USERWORK = 1LL<<37;
  const uint64_t NEW_DT   = 1LL<<38;
  const uint64_t AMR_FLAG = 1LL<<39;

  const uint64_t SEND_HYDSH = 1LL<<40;
  const uint64_t SEND_EMFSH = 1LL<<41;
  const uint64_t SEND_FLDSH = 1LL<<42;
  const uint64_t RECV_HYDSH = 1LL<<43;
  const uint64_t RECV_EMFSH = 1LL<<44;
  const uint64_t RECV_FLDSH = 1LL<<45;
  const uint64_t RMAP_EMFSH = 1LL<<46;

  const uint64_t DIFFUSE_HYD      = 1LL<<47;
  const uint64_t DIFFUSE_FLD      = 1LL<<48;
  const uint64_t CALC_DIFFUSIVITY = 1LL<<49;
}; // namespace HydroIntegratorTaskNames
=======
const std::uint64_t NONE = 0ULL;
const std::uint64_t START_ALLRECV = 1ULL<<0;
const std::uint64_t CLEAR_ALLBND = 1ULL<<1;

const std::uint64_t CALC_HYDFLX = 1ULL<<2;
const std::uint64_t CALC_FLDFLX = 1ULL<<3;
const std::uint64_t CALC_RADFLX = 1ULL<<4;
const std::uint64_t CALC_CHMFLX = 1ULL<<5;

const std::uint64_t ADD_VISCFLX = 1ULL<<6;
const std::uint64_t ADD_HEATFLX = 1ULL<<7;
const std::uint64_t ADD_OHMFLX = 1ULL<<8;
const std::uint64_t ADD_ADFLX = 1ULL<<9;
const std::uint64_t ADD_HALLFLX = 1ULL<<10;

const std::uint64_t SEND_HYDFLX = 1ULL<<11;
const std::uint64_t SEND_FLDFLX = 1ULL<<12;
const std::uint64_t SEND_RADFLX = 1ULL<<13;
const std::uint64_t SEND_CHMFLX = 1ULL<<14;

const std::uint64_t RECV_HYDFLX = 1ULL<<15;
const std::uint64_t RECV_FLDFLX = 1ULL<<16;
const std::uint64_t RECV_RADFLX = 1ULL<<17;
const std::uint64_t RECV_CHMFLX = 1ULL<<18;

const std::uint64_t SRCTERM_HYD = 1ULL<<19;
const std::uint64_t SRCTERM_FLD = 1ULL<<20;
const std::uint64_t SRCTERM_RAD = 1ULL<<21;
const std::uint64_t SRCTERM_CHM = 1ULL<<22;

const std::uint64_t INT_HYD = 1ULL<<23;
const std::uint64_t INT_FLD = 1ULL<<24;
const std::uint64_t INT_RAD = 1ULL<<25;
const std::uint64_t INT_CHM = 1ULL<<26;

const std::uint64_t SEND_HYD = 1ULL<<27;
const std::uint64_t SEND_FLD = 1ULL<<28;
const std::uint64_t SEND_RAD = 1ULL<<29;
const std::uint64_t SEND_CHM = 1ULL<<30;

const std::uint64_t RECV_HYD = 1ULL<<31;
const std::uint64_t RECV_FLD = 1ULL<<32;
const std::uint64_t RECV_RAD = 1ULL<<33;
const std::uint64_t RECV_CHM = 1ULL<<34;

const std::uint64_t PROLONG  = 1ULL<<35;
const std::uint64_t CON2PRIM = 1ULL<<36;
const std::uint64_t PHY_BVAL = 1ULL<<37;
const std::uint64_t USERWORK = 1ULL<<38;
const std::uint64_t NEW_DT   = 1ULL<<39;
const std::uint64_t AMR_FLAG = 1ULL<<40;

const std::uint64_t SOLV_GRAV = 1ULL<<41;
const std::uint64_t SEND_GRAV = 1ULL<<42;
const std::uint64_t RECV_GRAV = 1ULL<<43;
const std::uint64_t CORR_GFLX = 1ULL<<44;

const std::uint64_t STARTUP_INT = 1ULL<<45;

const std::uint64_t SEND_HYDSH = 1ULL<<46;
const std::uint64_t SEND_EMFSH = 1ULL<<47;
const std::uint64_t SEND_FLDSH = 1ULL<<48;
const std::uint64_t RECV_HYDSH = 1ULL<<49;
const std::uint64_t RECV_EMFSH = 1ULL<<50;
const std::uint64_t RECV_FLDSH = 1ULL<<51;
const std::uint64_t RMAP_EMFSH = 1ULL<<52;

const std::uint64_t DIFFUSE_HYD = 1ULL<<53;
const std::uint64_t DIFFUSE_FLD = 1ULL<<54;
const std::uint64_t CALC_DIFFUSIVITY = 1ULL<<55;
} // namespace HydroIntegratorTaskNames
>>>>>>> 19feab23

#endif // TASK_LIST_TASK_LIST_HPP_<|MERGE_RESOLUTION|>--- conflicted
+++ resolved
@@ -90,7 +90,6 @@
   struct Task task_list_[64];
 
   virtual void StartupTaskList(MeshBlock **pmb_array, int nmymb, int stage) = 0;
-
 };
 
 //----------------------------------------------------------------------------------------
@@ -154,8 +153,8 @@
   enum TaskStatus NewBlockTimeStep(MeshBlock *pmb, int stage);
   enum TaskStatus CheckRefinement(MeshBlock *pmb, int stage);
 
-private:
-  void StartupTaskList(MeshBlock **pmb_array, int nmymb, int stage);
+ private:
+  void StartupTaskList(MeshBlock **pmb_array, int nmymb, int stage) override;
 };
 
 //----------------------------------------------------------------------------------------
@@ -198,149 +197,74 @@
   enum TaskStatus Primitives_STS(MeshBlock *pmb, int stage);
   enum TaskStatus PhysicalBoundary_STS(MeshBlock *pmb, int stage);
 
-private:
-  void StartupTaskList(MeshBlock **pmb_array, int nmymb, int stage);
+ private:
+  void StartupTaskList(MeshBlock **pmb_array, int nmymb, int stage) override;
 };
 
 //----------------------------------------------------------------------------------------
 // 64-bit integers with "1" in different bit positions used to ID each hydro task.
 
 namespace HydroIntegratorTaskNames {
-<<<<<<< HEAD
-  const uint64_t NONE          = 0LL;
-  const uint64_t CLEAR_ALLBND  = 1LL<<1;
-
-  const uint64_t CALC_HYDFLX = 1LL<<2;
-  const uint64_t CALC_FLDFLX = 1LL<<3;
-  const uint64_t CALC_RADFLX = 1LL<<4;
-  const uint64_t CALC_CHMFLX = 1LL<<5;
-
-  const uint64_t SEND_HYDFLX = 1LL<<6;
-  const uint64_t SEND_FLDFLX = 1LL<<7;
-  const uint64_t SEND_RADFLX = 1LL<<8;
-  const uint64_t SEND_CHMFLX = 1LL<<9;
-
-  const uint64_t RECV_HYDFLX = 1LL<<10;
-  const uint64_t RECV_FLDFLX = 1LL<<11;
-  const uint64_t RECV_RADFLX = 1LL<<12;
-  const uint64_t RECV_CHMFLX = 1LL<<13;
-
-  const uint64_t SRCTERM_HYD = 1LL<<14;
-  const uint64_t SRCTERM_FLD = 1LL<<15;
-  const uint64_t SRCTERM_RAD = 1LL<<16;
-  const uint64_t SRCTERM_CHM = 1LL<<17;
-
-  const uint64_t INT_HYD = 1LL<<18;
-  const uint64_t INT_FLD = 1LL<<19;
-  const uint64_t INT_RAD = 1LL<<20;
-  const uint64_t INT_CHM = 1LL<<21;
-
-  const uint64_t SEND_HYD = 1LL<<22;
-  const uint64_t SEND_FLD = 1LL<<23;
-  const uint64_t SEND_RAD = 1LL<<24;
-  const uint64_t SEND_CHM = 1LL<<25;
-
-  const uint64_t RECV_HYD = 1LL<<26;
-  const uint64_t RECV_FLD = 1LL<<27;
-  const uint64_t RECV_RAD = 1LL<<28;
-  const uint64_t RECV_CHM = 1LL<<29;
-
-  const uint64_t SETB_HYD = 1LL<<30;
-  const uint64_t SETB_FLD = 1LL<<31;
-  const uint64_t SETB_RAD = 1LL<<32;
-  const uint64_t SETB_CHM = 1LL<<33;
-
-  const uint64_t PROLONG  = 1LL<<34;
-  const uint64_t CON2PRIM = 1LL<<35;
-  const uint64_t PHY_BVAL = 1LL<<36;
-  const uint64_t USERWORK = 1LL<<37;
-  const uint64_t NEW_DT   = 1LL<<38;
-  const uint64_t AMR_FLAG = 1LL<<39;
-
-  const uint64_t SEND_HYDSH = 1LL<<40;
-  const uint64_t SEND_EMFSH = 1LL<<41;
-  const uint64_t SEND_FLDSH = 1LL<<42;
-  const uint64_t RECV_HYDSH = 1LL<<43;
-  const uint64_t RECV_EMFSH = 1LL<<44;
-  const uint64_t RECV_FLDSH = 1LL<<45;
-  const uint64_t RMAP_EMFSH = 1LL<<46;
-
-  const uint64_t DIFFUSE_HYD      = 1LL<<47;
-  const uint64_t DIFFUSE_FLD      = 1LL<<48;
-  const uint64_t CALC_DIFFUSIVITY = 1LL<<49;
-}; // namespace HydroIntegratorTaskNames
-=======
-const std::uint64_t NONE = 0ULL;
-const std::uint64_t START_ALLRECV = 1ULL<<0;
-const std::uint64_t CLEAR_ALLBND = 1ULL<<1;
+const std::uint64_t NONE          = 0ULL;
+const std::uint64_t CLEAR_ALLBND  = 1ULL<<1;
 
 const std::uint64_t CALC_HYDFLX = 1ULL<<2;
 const std::uint64_t CALC_FLDFLX = 1ULL<<3;
 const std::uint64_t CALC_RADFLX = 1ULL<<4;
 const std::uint64_t CALC_CHMFLX = 1ULL<<5;
 
-const std::uint64_t ADD_VISCFLX = 1ULL<<6;
-const std::uint64_t ADD_HEATFLX = 1ULL<<7;
-const std::uint64_t ADD_OHMFLX = 1ULL<<8;
-const std::uint64_t ADD_ADFLX = 1ULL<<9;
-const std::uint64_t ADD_HALLFLX = 1ULL<<10;
-
-const std::uint64_t SEND_HYDFLX = 1ULL<<11;
-const std::uint64_t SEND_FLDFLX = 1ULL<<12;
-const std::uint64_t SEND_RADFLX = 1ULL<<13;
-const std::uint64_t SEND_CHMFLX = 1ULL<<14;
-
-const std::uint64_t RECV_HYDFLX = 1ULL<<15;
-const std::uint64_t RECV_FLDFLX = 1ULL<<16;
-const std::uint64_t RECV_RADFLX = 1ULL<<17;
-const std::uint64_t RECV_CHMFLX = 1ULL<<18;
-
-const std::uint64_t SRCTERM_HYD = 1ULL<<19;
-const std::uint64_t SRCTERM_FLD = 1ULL<<20;
-const std::uint64_t SRCTERM_RAD = 1ULL<<21;
-const std::uint64_t SRCTERM_CHM = 1ULL<<22;
-
-const std::uint64_t INT_HYD = 1ULL<<23;
-const std::uint64_t INT_FLD = 1ULL<<24;
-const std::uint64_t INT_RAD = 1ULL<<25;
-const std::uint64_t INT_CHM = 1ULL<<26;
-
-const std::uint64_t SEND_HYD = 1ULL<<27;
-const std::uint64_t SEND_FLD = 1ULL<<28;
-const std::uint64_t SEND_RAD = 1ULL<<29;
-const std::uint64_t SEND_CHM = 1ULL<<30;
-
-const std::uint64_t RECV_HYD = 1ULL<<31;
-const std::uint64_t RECV_FLD = 1ULL<<32;
-const std::uint64_t RECV_RAD = 1ULL<<33;
-const std::uint64_t RECV_CHM = 1ULL<<34;
-
-const std::uint64_t PROLONG  = 1ULL<<35;
-const std::uint64_t CON2PRIM = 1ULL<<36;
-const std::uint64_t PHY_BVAL = 1ULL<<37;
-const std::uint64_t USERWORK = 1ULL<<38;
-const std::uint64_t NEW_DT   = 1ULL<<39;
-const std::uint64_t AMR_FLAG = 1ULL<<40;
-
-const std::uint64_t SOLV_GRAV = 1ULL<<41;
-const std::uint64_t SEND_GRAV = 1ULL<<42;
-const std::uint64_t RECV_GRAV = 1ULL<<43;
-const std::uint64_t CORR_GFLX = 1ULL<<44;
-
-const std::uint64_t STARTUP_INT = 1ULL<<45;
-
-const std::uint64_t SEND_HYDSH = 1ULL<<46;
-const std::uint64_t SEND_EMFSH = 1ULL<<47;
-const std::uint64_t SEND_FLDSH = 1ULL<<48;
-const std::uint64_t RECV_HYDSH = 1ULL<<49;
-const std::uint64_t RECV_EMFSH = 1ULL<<50;
-const std::uint64_t RECV_FLDSH = 1ULL<<51;
-const std::uint64_t RMAP_EMFSH = 1ULL<<52;
-
-const std::uint64_t DIFFUSE_HYD = 1ULL<<53;
-const std::uint64_t DIFFUSE_FLD = 1ULL<<54;
-const std::uint64_t CALC_DIFFUSIVITY = 1ULL<<55;
+const std::uint64_t SEND_HYDFLX = 1ULL<<6;
+const std::uint64_t SEND_FLDFLX = 1ULL<<7;
+const std::uint64_t SEND_RADFLX = 1ULL<<8;
+const std::uint64_t SEND_CHMFLX = 1ULL<<9;
+
+const std::uint64_t RECV_HYDFLX = 1ULL<<10;
+const std::uint64_t RECV_FLDFLX = 1ULL<<11;
+const std::uint64_t RECV_RADFLX = 1ULL<<12;
+const std::uint64_t RECV_CHMFLX = 1ULL<<13;
+
+const std::uint64_t SRCTERM_HYD = 1ULL<<14;
+const std::uint64_t SRCTERM_FLD = 1ULL<<15;
+const std::uint64_t SRCTERM_RAD = 1ULL<<16;
+const std::uint64_t SRCTERM_CHM = 1ULL<<17;
+
+const std::uint64_t INT_HYD = 1ULL<<18;
+const std::uint64_t INT_FLD = 1ULL<<19;
+const std::uint64_t INT_RAD = 1ULL<<20;
+const std::uint64_t INT_CHM = 1ULL<<21;
+
+const std::uint64_t SEND_HYD = 1ULL<<22;
+const std::uint64_t SEND_FLD = 1ULL<<23;
+const std::uint64_t SEND_RAD = 1ULL<<24;
+const std::uint64_t SEND_CHM = 1ULL<<25;
+
+const std::uint64_t RECV_HYD = 1ULL<<26;
+const std::uint64_t RECV_FLD = 1ULL<<27;
+const std::uint64_t RECV_RAD = 1ULL<<28;
+const std::uint64_t RECV_CHM = 1ULL<<29;
+
+const std::uint64_t SETB_HYD = 1ULL<<30;
+const std::uint64_t SETB_FLD = 1ULL<<31;
+const std::uint64_t SETB_RAD = 1ULL<<32;
+const std::uint64_t SETB_CHM = 1ULL<<33;
+
+const std::uint64_t PROLONG  = 1ULL<<34;
+const std::uint64_t CON2PRIM = 1ULL<<35;
+const std::uint64_t PHY_BVAL = 1ULL<<36;
+const std::uint64_t USERWORK = 1ULL<<37;
+const std::uint64_t NEW_DT   = 1ULL<<38;
+const std::uint64_t AMR_FLAG = 1ULL<<39;
+
+const std::uint64_t SEND_HYDSH = 1ULL<<40;
+const std::uint64_t SEND_EMFSH = 1ULL<<41;
+const std::uint64_t SEND_FLDSH = 1ULL<<42;
+const std::uint64_t RECV_HYDSH = 1ULL<<43;
+const std::uint64_t RECV_EMFSH = 1ULL<<44;
+const std::uint64_t RECV_FLDSH = 1ULL<<45;
+const std::uint64_t RMAP_EMFSH = 1ULL<<46;
+
+const std::uint64_t DIFFUSE_HYD      = 1ULL<<47;
+const std::uint64_t DIFFUSE_FLD      = 1ULL<<48;
+const std::uint64_t CALC_DIFFUSIVITY = 1ULL<<49;
 } // namespace HydroIntegratorTaskNames
->>>>>>> 19feab23
-
 #endif // TASK_LIST_TASK_LIST_HPP_