#ifndef MESH_MESH_REFINEMENT_HPP_
#define MESH_MESH_REFINEMENT_HPP_
//========================================================================================
// Athena++ astrophysical MHD code
// Copyright(C) 2014 James M. Stone <jmstone@princeton.edu> and other code contributors
// Licensed under the 3-clause BSD License, see LICENSE file for details
//========================================================================================
//! \file mesh_refinement.hpp
//  \brief defines MeshRefinement class used for static/adaptive mesh refinement

// C headers

// C++ headers
#include <tuple>
#include <vector>

// Athena++ headers
#include "../athena.hpp"         // Real
#include "../athena_arrays.hpp"  // AthenaArray

// MPI headers
#ifdef MPI_PARALLEL
#include <mpi.h>
#endif

class MeshBlock;
class ParameterInput;
class Coordinates;
struct FaceField;
class BoundaryValues;
class FaceCenteredBoundaryVariable;
class HydroBoundaryVariable;

//----------------------------------------------------------------------------------------
//! \class MeshRefinement
//  \brief

class MeshRefinement {
  // needs to access pcoarsec in ProlongateBoundaries() for passing to BoundaryFunc()
  friend class BoundaryValues;
  // needs to access refine_flag_ in Mesh::AdaptiveMeshRefinement(). Make var public?
  friend class Mesh;

 public:
  MeshRefinement(MeshBlock *pmb, ParameterInput *pin);
  ~MeshRefinement();

  // functions
  void RestrictCellCenteredValues(const AthenaArray<Real> &fine,
                                  AthenaArray<Real> &coarse, int sn, int en,
                                  int csi, int cei, int csj, int cej, int csk, int cek);
  void RestrictFieldX1(const AthenaArray<Real> &fine, AthenaArray<Real> &coarse,
                       int csi, int cei, int csj, int cej, int csk, int cek);
  void RestrictFieldX2(const AthenaArray<Real> &fine, AthenaArray<Real> &coarse,
                       int csi, int cei, int csj, int cej, int csk, int cek);
  void RestrictFieldX3(const AthenaArray<Real> &fine, AthenaArray<Real> &coarse,
                       int csi, int cei, int csj, int cej, int csk, int cek);
  void ProlongateCellCenteredValues(const AthenaArray<Real> &coarse,
                                    AthenaArray<Real> &fine, int sn, int en,
                                    int si, int ei, int sj, int ej, int sk, int ek);
  void ProlongateSharedFieldX1(const AthenaArray<Real> &coarse, AthenaArray<Real> &fine,
                               int si, int ei, int sj, int ej, int sk, int ek);
  void ProlongateSharedFieldX2(const AthenaArray<Real> &coarse, AthenaArray<Real> &fine,
                               int si, int ei, int sj, int ej, int sk, int ek);
  void ProlongateSharedFieldX3(const AthenaArray<Real> &coarse, AthenaArray<Real> &fine,
                               int si, int ei, int sj, int ej, int sk, int ek);
  void ProlongateInternalField(FaceField &fine,
                               int si, int ei, int sj, int ej, int sk, int ek);
  void CheckRefinementCondition();

  // setter functions for "enrolling" variable arrays in refinement via Mesh::AMR()
  // and/or in BoundaryValues::ProlongateBoundaries() (for SMR and AMR)
  void AddToRefinement(AthenaArray<Real> *pvar_cc, AthenaArray<Real> *pcoarse_cc);
  void AddToRefinement(FaceField *pvar_fc, FaceField *pcoarse_fc);

  // for switching first entry in pvars_cc_ to/from: (w, coarse_prim); (u, coarse_cons_)
  void SetHydroRefinement(HydroBoundaryQuantity hydro_type);

 private:
  // data
  MeshBlock *pmy_block_;
  Coordinates *pcoarsec;
<<<<<<< HEAD
  AthenaArray<Real> coarse_cons_, coarse_prim_;
  AthenaArray<Real> coarse_bcc_;
  FaceField coarse_b_;
  AthenaArray<Real> coarse_rad_cons_, coarse_rad_prim_;
=======

>>>>>>> 17ac9f71
  AthenaArray<Real> fvol_[2][2], sarea_x1_[2][2], sarea_x2_[2][3], sarea_x3_[3][2];
  int refine_flag_, neighbor_rflag_, deref_count_, deref_threshold_;

  // functions
  AMRFlagFunc AMRFlag_; // duplicate of Mesh class member

  // tuples of references to AMR-enrolled arrays (quantity, coarse_quantity)
  std::vector<std::tuple<AthenaArray<Real> *, AthenaArray<Real> *>> pvars_cc_;
  std::vector<std::tuple<FaceField *, FaceField *>> pvars_fc_;
};

#endif // MESH_MESH_REFINEMENT_HPP_<|MERGE_RESOLUTION|>--- conflicted
+++ resolved
@@ -80,14 +80,7 @@
   // data
   MeshBlock *pmy_block_;
   Coordinates *pcoarsec;
-<<<<<<< HEAD
-  AthenaArray<Real> coarse_cons_, coarse_prim_;
-  AthenaArray<Real> coarse_bcc_;
-  FaceField coarse_b_;
-  AthenaArray<Real> coarse_rad_cons_, coarse_rad_prim_;
-=======
 
->>>>>>> 17ac9f71
   AthenaArray<Real> fvol_[2][2], sarea_x1_[2][2], sarea_x2_[2][3], sarea_x3_[3][2];
   int refine_flag_, neighbor_rflag_, deref_count_, deref_threshold_;
 
