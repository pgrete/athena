--- conflicted
+++ resolved
@@ -27,12 +27,7 @@
   friend class Mesh;
   friend class MeshBlock;
   friend class BoundaryBase;
-<<<<<<< HEAD
-
-public:
-=======
  public:
->>>>>>> 15ba11ed
   MeshBlockTree();
   MeshBlockTree(MeshBlockTree *parent, int ox, int oy, int oz);
   ~MeshBlockTree();
