//========================================================================================
// Athena++ astrophysical MHD code
// Copyright(C) 2014 James M. Stone <jmstone@princeton.edu> and other code contributors
// Licensed under the 3-clause BSD License, see LICENSE file for details
//========================================================================================
//! \file mesh.cpp
//  \brief implementation of functions in Mesh class

// C headers
// pre-C11: needed before including inttypes.h, else won't define int64_t for C++ code
// #define __STDC_FORMAT_MACROS

// C++ headers
#include <algorithm>
#include <cinttypes>  // format macro "PRId64" for fixed-width integer type std::int64_t
#include <cmath>      // std::abs(), std::pow()
#include <cstdint>    // std::int64_t fixed-wdith integer type alias
#include <cstdlib>
#include <cstring>    // std::memcpy()
#include <iomanip>
#include <iostream>
#include <limits>
#include <sstream>
#include <stdexcept>  // runtime_error
#include <string>     // c_str()
#include <vector>

// Athena++ headers
#include "../athena.hpp"
#include "../athena_arrays.hpp"
#include "../bvals/bvals.hpp"
#include "../coordinates/coordinates.hpp"
#include "../eos/eos.hpp"
#include "../fft/athena_fft.hpp"
#include "../fft/turbulence.hpp"
#include "../field/field.hpp"
#include "../field/field_diffusion/field_diffusion.hpp"
#include "../globals.hpp"
#include "../gravity/fft_gravity.hpp"
#include "../gravity/gravity.hpp"
#include "../gravity/mg_gravity.hpp"
#include "../hydro/hydro.hpp"
#include "../hydro/hydro_diffusion/hydro_diffusion.hpp"
#include "../multigrid/multigrid.hpp"
#include "../outputs/io_wrapper.hpp"
#include "../parameter_input.hpp"
#include "../radiation/radiation.hpp"
#include "../reconstruct/reconstruction.hpp"
#include "../utils/buffer_utils.hpp"
#include "mesh.hpp"
#include "mesh_refinement.hpp"
#include "meshblock_tree.hpp"

// MPI/OpenMP header
#ifdef MPI_PARALLEL
#include <mpi.h>
#endif

//----------------------------------------------------------------------------------------
// Mesh constructor, builds mesh at start of calculation using parameters in input file

Mesh::Mesh(ParameterInput *pin, int mesh_test) : tree(this) {
  std::stringstream msg;
  RegionSize block_size;
  MeshBlock *pfirst{};
  BoundaryFlag block_bcs[6];
  std::int64_t nbmax;

  // mesh test
  if (mesh_test > 0) Globals::nranks = mesh_test;

  // read time and cycle limits from input file
  start_time = pin->GetOrAddReal("time", "start_time", 0.0);
  tlim       = pin->GetReal("time", "tlim");
  cfl_number = pin->GetReal("time", "cfl_number");
  ncycle_out = pin->GetOrAddInteger("time", "ncycle_out", 1);
  time = start_time;
  Real real_max = std::numeric_limits<Real>::max();
  dt = dt_diff = (real_max);
  muj = 0.0;
  nuj = 0.0;
  muj_tilde = 0.0;
  nbnew = 0; nbdel = 0;

  four_pi_G_ = 0.0, grav_eps_ = -1.0, grav_mean_rho_ = -1.0;

  turb_flag = 0;

  nlim = pin->GetOrAddInteger("time", "nlim", -1);
  ncycle = 0;
  nint_user_mesh_data_ = 0;
  nreal_user_mesh_data_ = 0;
  nuser_history_output_ = 0;

  next_phys_id_  = 0;
#ifdef MPI_PARALLEL
  // reserve phys=0 for former TAG_AMR=8; now hard-coded in Mesh::CreateAMRMPITag()
  next_phys_id_  = 1;
  ReserveMeshBlockPhysIDs();
#endif

  // read number of OpenMP threads for mesh
  num_mesh_threads_ = pin->GetOrAddInteger("mesh", "num_threads", 1);
  if (num_mesh_threads_ < 1) {
    msg << "### FATAL ERROR in Mesh constructor" << std::endl
        << "Number of OpenMP threads must be >= 1, but num_threads="
        << num_mesh_threads_ << std::endl;
    ATHENA_ERROR(msg);
  }

  // read number of grid cells in root level of mesh from input file.
  mesh_size.nx1 = pin->GetInteger("mesh","nx1");
  if (mesh_size.nx1 < 4) {
    msg << "### FATAL ERROR in Mesh constructor" << std::endl
        << "In mesh block in input file nx1 must be >= 4, but nx1="
        << mesh_size.nx1 << std::endl;
    ATHENA_ERROR(msg);
  }

  mesh_size.nx2 = pin->GetInteger("mesh","nx2");
  if (mesh_size.nx2 < 1) {
    msg << "### FATAL ERROR in Mesh constructor" << std::endl
        << "In mesh block in input file nx2 must be >= 1, but nx2="
        << mesh_size.nx2 << std::endl;
    ATHENA_ERROR(msg);
  }

  mesh_size.nx3 = pin->GetInteger("mesh","nx3");
  if (mesh_size.nx3 < 1) {
    msg << "### FATAL ERROR in Mesh constructor" << std::endl
        << "In mesh block in input file nx3 must be >= 1, but nx3="
        << mesh_size.nx3 << std::endl;
    ATHENA_ERROR(msg);
  }
  if (mesh_size.nx2 == 1 && mesh_size.nx3 > 1) {
    msg << "### FATAL ERROR in Mesh constructor" << std::endl
        << "In mesh block in input file: nx2=1, nx3=" << mesh_size.nx3
        << ", 2D problems in x1-x3 plane not supported" << std::endl;
    ATHENA_ERROR(msg);
  }

  // setup convenience variables involving Mesh dimensionality
  int dim = 1;
  if (mesh_size.nx2 > 1) dim = 2;
  if (mesh_size.nx3 > 1) dim = 3;
  f2_ = (mesh_size.nx2 > 1) ? 1 : 0;
  f3_ = (mesh_size.nx3 > 1) ? 1 : 0;

  // read physical size of mesh (root level) from input file.
  mesh_size.x1min = pin->GetReal("mesh","x1min");
  mesh_size.x2min = pin->GetReal("mesh","x2min");
  mesh_size.x3min = pin->GetReal("mesh","x3min");

  mesh_size.x1max = pin->GetReal("mesh","x1max");
  mesh_size.x2max = pin->GetReal("mesh","x2max");
  mesh_size.x3max = pin->GetReal("mesh","x3max");

  if (mesh_size.x1max <= mesh_size.x1min) {
    msg << "### FATAL ERROR in Mesh constructor" << std::endl
        << "Input x1max must be larger than x1min: x1min=" << mesh_size.x1min
        << " x1max=" << mesh_size.x1max << std::endl;
    ATHENA_ERROR(msg);
  }
  if (mesh_size.x2max <= mesh_size.x2min) {
    msg << "### FATAL ERROR in Mesh constructor" << std::endl
        << "Input x2max must be larger than x2min: x2min=" << mesh_size.x2min
        << " x2max=" << mesh_size.x2max << std::endl;
    ATHENA_ERROR(msg);
  }
  if (mesh_size.x3max <= mesh_size.x3min) {
    msg << "### FATAL ERROR in Mesh constructor" << std::endl
        << "Input x3max must be larger than x3min: x3min=" << mesh_size.x3min
        << " x3max=" << mesh_size.x3max << std::endl;
    ATHENA_ERROR(msg);
  }

  // read ratios of grid cell size in each direction
  block_size.x1rat = mesh_size.x1rat = pin->GetOrAddReal("mesh", "x1rat", 1.0);
  block_size.x2rat = mesh_size.x2rat = pin->GetOrAddReal("mesh", "x2rat", 1.0);
  block_size.x3rat = mesh_size.x3rat = pin->GetOrAddReal("mesh", "x3rat", 1.0);

  // read BC flags for each of the 6 boundaries in turn.
  mesh_bcs[BoundaryFace::inner_x1] =
      GetBoundaryFlag(pin->GetOrAddString("mesh", "ix1_bc", "none"));
  mesh_bcs[BoundaryFace::outer_x1] =
      GetBoundaryFlag(pin->GetOrAddString("mesh", "ox1_bc", "none"));
  mesh_bcs[BoundaryFace::inner_x2] =
      GetBoundaryFlag(pin->GetOrAddString("mesh", "ix2_bc", "none"));
  mesh_bcs[BoundaryFace::outer_x2] =
      GetBoundaryFlag(pin->GetOrAddString("mesh", "ox2_bc", "none"));
  mesh_bcs[BoundaryFace::inner_x3] =
      GetBoundaryFlag(pin->GetOrAddString("mesh", "ix3_bc", "none"));
  mesh_bcs[BoundaryFace::outer_x3] =
      GetBoundaryFlag(pin->GetOrAddString("mesh", "ox3_bc", "none"));

  // read MeshBlock parameters
  block_size.nx1 = pin->GetOrAddInteger("meshblock", "nx1", mesh_size.nx1);
  if (dim >= 2)
    block_size.nx2 = pin->GetOrAddInteger("meshblock", "nx2", mesh_size.nx2);
  else
    block_size.nx2 = mesh_size.nx2;
  if (dim == 3)
    block_size.nx3 = pin->GetOrAddInteger("meshblock", "nx3", mesh_size.nx3);
  else
    block_size.nx3 = mesh_size.nx3;

  // check consistency of the block and mesh
  if (mesh_size.nx1 % block_size.nx1 != 0
      || mesh_size.nx2 % block_size.nx2 != 0
      || mesh_size.nx3 % block_size.nx3 != 0) {
    msg << "### FATAL ERROR in Mesh constructor" << std::endl
        << "the Mesh must be evenly divisible by the MeshBlock" << std::endl;
    ATHENA_ERROR(msg);
  }
  if (block_size.nx1 < 4 || (block_size.nx2 < 4 && dim >= 2)
      || (block_size.nx3 < 4 && dim == 3)) {
    msg << "### FATAL ERROR in Mesh constructor" << std::endl
        << "block_size must be larger than or equal to 4 cells." << std::endl;
    ATHENA_ERROR(msg);
  }

  // calculate the number of the blocks
  nrbx1 = mesh_size.nx1/block_size.nx1;
  nrbx2 = mesh_size.nx2/block_size.nx2;
  nrbx3 = mesh_size.nx3/block_size.nx3;
  nbmax = (nrbx1 > nrbx2) ? nrbx1:nrbx2;
  nbmax = (nbmax > nrbx3) ? nbmax:nrbx3;

  // initialize user-enrollable functions
  if (mesh_size.x1rat != 1.0) {
    use_uniform_meshgen_fn_[X1DIR] = false;
    MeshGenerator_[X1DIR] = DefaultMeshGeneratorX1;
  } else {
    use_uniform_meshgen_fn_[X1DIR] = true;
    MeshGenerator_[X1DIR] = UniformMeshGeneratorX1;
  }
  if (mesh_size.x2rat != 1.0) {
    use_uniform_meshgen_fn_[X2DIR] = false;
    MeshGenerator_[X2DIR] = DefaultMeshGeneratorX2;
  } else {
    use_uniform_meshgen_fn_[X2DIR] = true;
    MeshGenerator_[X2DIR] = UniformMeshGeneratorX2;
  }
  if (mesh_size.x3rat != 1.0) {
    use_uniform_meshgen_fn_[X3DIR] = false;
    MeshGenerator_[X3DIR] = DefaultMeshGeneratorX3;
  } else {
    use_uniform_meshgen_fn_[X3DIR] = true;
    MeshGenerator_[X3DIR] = UniformMeshGeneratorX3;
  }

  for (int dir=0; dir<6; dir++)
    BoundaryFunction_[dir] = nullptr;
  AMRFlag_ = nullptr;
  UserSourceTerm_ = nullptr;
  UserTimeStep_ = nullptr;
  ViscosityCoeff_ = nullptr;
  ConductionCoeff_ = nullptr;
  FieldDiffusivity_ = nullptr;
  MGBoundaryFunction_[BoundaryFace::inner_x1] = MGPeriodicInnerX1;
  MGBoundaryFunction_[BoundaryFace::outer_x1] = MGPeriodicOuterX1;
  MGBoundaryFunction_[BoundaryFace::inner_x2] = MGPeriodicInnerX2;
  MGBoundaryFunction_[BoundaryFace::outer_x2] = MGPeriodicOuterX2;
  MGBoundaryFunction_[BoundaryFace::inner_x3] = MGPeriodicInnerX3;
  MGBoundaryFunction_[BoundaryFace::outer_x3] = MGPeriodicOuterX3;


  // calculate the logical root level and maximum level
  for (root_level=0; (1<<root_level)<nbmax; root_level++) {}
  current_level = root_level;

  tree.CreateRootGrid();

  // Load balancing flag and parameters
  lb_flag_ = true, lb_manual_ = false, lb_automatic_ = false;
#ifdef MPI_PARALLEL
  if (pin->GetOrAddString("loadbalancing","balancer","default") == "automatic")
    lb_automatic_ = true;
  else if (pin->GetOrAddString("loadbalancing","balancer","default") == "manual")
    lb_manual_ = true;
  lb_tolerance_ = pin->GetOrAddReal("loadbalancing","tolerance",0.5);
  lb_interval_ = pin->GetOrAddReal("loadbalancing","interval",10);
#endif
  step_since_lb = 0;

  // SMR / AMR: create finer grids here
  multilevel = false;
  adaptive = false;
  if (pin->GetOrAddString("mesh", "refinement", "none") == "adaptive")
    adaptive = true, multilevel = true;
  else if (pin->GetOrAddString("mesh", "refinement", "none") == "static")
    multilevel = true;
  if (adaptive) {
    max_level = pin->GetOrAddInteger("mesh", "numlevel", 1) + root_level - 1;
    if (max_level > 63) {
      msg << "### FATAL ERROR in Mesh constructor" << std::endl
          << "The number of the refinement level must be smaller than "
          << 63-root_level+1 << "." << std::endl;
      ATHENA_ERROR(msg);
    }
  } else {
    max_level = 63;
  }

  if (EOS_TABLE_ENABLED) peos_table = new EosTable(pin);
  InitUserMeshData(pin);

  if (multilevel) {
    if (block_size.nx1 % 2 == 1 || (block_size.nx2 % 2 == 1 && block_size.nx2>1)
        || (block_size.nx3 % 2 == 1 && block_size.nx3>1)) {
      msg << "### FATAL ERROR in Mesh constructor" << std::endl
          << "The size of MeshBlock must be divisible by 2 in order to use SMR or AMR."
          << std::endl;
      ATHENA_ERROR(msg);
    }

    InputBlock *pib = pin->pfirst_block;
    while (pib != nullptr) {
      if (pib->block_name.compare(0, 10, "refinement") == 0) {
        RegionSize ref_size;
        ref_size.x1min = pin->GetReal(pib->block_name, "x1min");
        ref_size.x1max = pin->GetReal(pib->block_name, "x1max");
        if (dim >= 2) {
          ref_size.x2min = pin->GetReal(pib->block_name, "x2min");
          ref_size.x2max = pin->GetReal(pib->block_name, "x2max");
        } else {
          ref_size.x2min = mesh_size.x2min;
          ref_size.x2max = mesh_size.x2max;
        }
        if (dim >= 3) {
          ref_size.x3min = pin->GetReal(pib->block_name, "x3min");
          ref_size.x3max = pin->GetReal(pib->block_name, "x3max");
        } else {
          ref_size.x3min = mesh_size.x3min;
          ref_size.x3max = mesh_size.x3max;
        }
        int ref_lev = pin->GetInteger(pib->block_name, "level");
        int lrlev = ref_lev + root_level;
        if (lrlev>current_level) current_level = lrlev;
        // range check
        if (ref_lev<1) {
          msg << "### FATAL ERROR in Mesh constructor" << std::endl
              << "Refinement level must be larger than 0 (root level = 0)" << std::endl;
          ATHENA_ERROR(msg);
        }
        if (lrlev > max_level) {
          msg << "### FATAL ERROR in Mesh constructor" << std::endl
              << "Refinement level exceeds the maximum level (specify"
              << "maxlevel in <mesh> if adaptive)."
              << std::endl;
          ATHENA_ERROR(msg);
        }
        if (ref_size.x1min > ref_size.x1max || ref_size.x2min > ref_size.x2max
            || ref_size.x3min > ref_size.x3max)  {
          msg << "### FATAL ERROR in Mesh constructor" << std::endl
              << "Invalid refinement region is specified."<<  std::endl;
          ATHENA_ERROR(msg);
        }
        if (ref_size.x1min < mesh_size.x1min || ref_size.x1max > mesh_size.x1max
            || ref_size.x2min < mesh_size.x2min || ref_size.x2max > mesh_size.x2max
            || ref_size.x3min < mesh_size.x3min || ref_size.x3max > mesh_size.x3max) {
          msg << "### FATAL ERROR in Mesh constructor" << std::endl
              << "Refinement region must be smaller than the whole mesh." << std::endl;
          ATHENA_ERROR(msg);
        }
        // find the logical range in the ref_level
        // note: if this is too slow, this should be replaced with bi-section search.
        std::int64_t lx1min = 0, lx1max = 0, lx2min = 0, lx2max = 0,
                     lx3min = 0, lx3max = 0;
        std::int64_t lxmax = nrbx1*(1LL<<ref_lev);
        for (lx1min=0; lx1min<lxmax; lx1min++) {
          Real rx = ComputeMeshGeneratorX(lx1min+1, lxmax,
                                          use_uniform_meshgen_fn_[X1DIR]);
          if (MeshGenerator_[X1DIR](rx, mesh_size) > ref_size.x1min)
            break;
        }
        for (lx1max=lx1min; lx1max<lxmax; lx1max++) {
          Real rx = ComputeMeshGeneratorX(lx1max+1, lxmax,
                                          use_uniform_meshgen_fn_[X1DIR]);
          if (MeshGenerator_[X1DIR](rx, mesh_size) >= ref_size.x1max)
            break;
        }
        if (lx1min % 2 == 1) lx1min--;
        if (lx1max % 2 == 0) lx1max++;
        if (dim >= 2) { // 2D or 3D
          lxmax = nrbx2*(1LL << ref_lev);
          for (lx2min=0; lx2min<lxmax; lx2min++) {
            Real rx=ComputeMeshGeneratorX(lx2min+1,lxmax,use_uniform_meshgen_fn_[X2DIR]);
            if (MeshGenerator_[X2DIR](rx, mesh_size) > ref_size.x2min)
              break;
          }
          for (lx2max=lx2min; lx2max<lxmax; lx2max++) {
            Real rx=ComputeMeshGeneratorX(lx2max+1,lxmax,use_uniform_meshgen_fn_[X2DIR]);
            if (MeshGenerator_[X2DIR](rx, mesh_size) >= ref_size.x2max)
              break;
          }
          if (lx2min % 2 == 1) lx2min--;
          if (lx2max % 2 == 0) lx2max++;
        }
        if (dim == 3) { // 3D
          lxmax = nrbx3*(1LL<<ref_lev);
          for (lx3min=0; lx3min<lxmax; lx3min++) {
            Real rx = ComputeMeshGeneratorX(lx3min+1, lxmax,
                                            use_uniform_meshgen_fn_[X3DIR]);
            if (MeshGenerator_[X3DIR](rx, mesh_size) > ref_size.x3min)
              break;
          }
          for (lx3max=lx3min; lx3max<lxmax; lx3max++) {
            Real rx = ComputeMeshGeneratorX(lx3max+1, lxmax,
                                            use_uniform_meshgen_fn_[X3DIR]);
            if (MeshGenerator_[X3DIR](rx, mesh_size) >= ref_size.x3max)
              break;
          }
          if (lx3min % 2 == 1) lx3min--;
          if (lx3max % 2 == 0) lx3max++;
        }
        // create the finest level
        if (dim == 1) {
          for (std::int64_t i=lx1min; i<lx1max; i+=2) {
            LogicalLocation nloc;
            nloc.level=lrlev, nloc.lx1=i, nloc.lx2=0, nloc.lx3=0;
            int nnew;
            tree.AddMeshBlock(nloc, nnew);
          }
        }
        if (dim == 2) {
          for (std::int64_t j=lx2min; j<lx2max; j+=2) {
            for (std::int64_t i=lx1min; i<lx1max; i+=2) {
              LogicalLocation nloc;
              nloc.level=lrlev, nloc.lx1=i, nloc.lx2=j, nloc.lx3=0;
              int nnew;
              tree.AddMeshBlock(nloc, nnew);
            }
          }
        }
        if (dim == 3) {
          for (std::int64_t k=lx3min; k<lx3max; k+=2) {
            for (std::int64_t j=lx2min; j<lx2max; j+=2) {
              for (std::int64_t i=lx1min; i<lx1max; i+=2) {
                LogicalLocation nloc;
                nloc.level = lrlev, nloc.lx1 = i, nloc.lx2 = j, nloc.lx3 = k;
                int nnew;
                tree.AddMeshBlock(nloc, nnew);
              }
            }
          }
        }
      }
      pib = pib->pnext;
    }
  }

  // initial mesh hierarchy construction is completed here
  tree.CountMeshBlock(nbtotal);
  loclist = new LogicalLocation[nbtotal];
  tree.GetMeshBlockList(loclist, nullptr, nbtotal);

#ifdef MPI_PARALLEL
  // check if there are sufficient blocks
  if (nbtotal < Globals::nranks) {
    if (mesh_test == 0) {
      msg << "### FATAL ERROR in Mesh constructor" << std::endl
          << "Too few mesh blocks: nbtotal ("<< nbtotal <<") < nranks ("
          << Globals::nranks << ")" << std::endl;
      ATHENA_ERROR(msg);
    } else { // test
      std::cout << "### Warning in Mesh constructor" << std::endl
                << "Too few mesh blocks: nbtotal ("<< nbtotal <<") < nranks ("
                << Globals::nranks << ")" << std::endl;
    }
  }
#endif

  ranklist = new int[nbtotal];
  nslist = new int[Globals::nranks];
  nblist = new int[Globals::nranks];
  costlist = new double[nbtotal];
  if (adaptive == true) { // allocate arrays for AMR
    nref = new int[Globals::nranks];
    nderef = new int[Globals::nranks];
    rdisp = new int[Globals::nranks];
    ddisp = new int[Globals::nranks];
    bnref = new int[Globals::nranks];
    bnderef = new int[Globals::nranks];
    brdisp = new int[Globals::nranks];
    bddisp = new int[Globals::nranks];
  }

  // initialize cost array with the simplest estimate; all the blocks are equal
  for (int i=0; i<nbtotal; i++) costlist[i] = 1.0;

  CalculateLoadBalance(costlist, ranklist, nslist, nblist, nbtotal);

  // Output some diagnostic information to terminal

  // Output MeshBlock list and quit (mesh test only); do not create meshes
  if (mesh_test > 0) {
    if (Globals::my_rank == 0) OutputMeshStructure(dim);
    return;
  }

  // set gravity flag
  gflag = 0;
  if (SELF_GRAVITY_ENABLED) gflag = 1;
  //  if (SELF_GRAVITY_ENABLED == 2 && ...) // independent allocation
  //    gflag = 2;

  // create MeshBlock list for this process
  int nbs = nslist[Globals::my_rank];
  int nbe = nbs + nblist[Globals::my_rank] - 1;
  // create MeshBlock list for this process
  for (int i=nbs; i<=nbe; i++) {
    SetBlockSizeAndBoundaries(loclist[i], block_size, block_bcs);
    // create a block and add into the link list
    if (i == nbs) {
      pblock = new MeshBlock(i, i-nbs, loclist[i], block_size, block_bcs, this,
                             pin, gflag);
      pfirst = pblock;
    } else {
      pblock->next = new MeshBlock(i, i-nbs, loclist[i], block_size, block_bcs,
                                   this, pin, gflag);
      pblock->next->prev = pblock;
      pblock = pblock->next;
    }
    pblock->pbval->SearchAndSetNeighbors(tree, ranklist, nslist);
  }
  pblock = pfirst;

  ResetLoadBalanceVariables();

  if (SELF_GRAVITY_ENABLED == 1)
    pfgrd = new FFTGravityDriver(this, pin);
  else if (SELF_GRAVITY_ENABLED == 2)
    pmgrd = new MGGravityDriver(this, MGBoundaryFunction_, pin);

  if (turb_flag > 0)
    ptrbd = new TurbulenceDriver(this, pin);
}

//----------------------------------------------------------------------------------------
// Mesh constructor for restarts. Load the restart file

Mesh::Mesh(ParameterInput *pin, IOWrapper& resfile, int mesh_test) : tree(this) {
  std::stringstream msg;
  RegionSize block_size;
  BoundaryFlag block_bcs[6];
  MeshBlock *pfirst{};
  IOWrapperSizeT *offset{};
  IOWrapperSizeT datasize, listsize, headeroffset;

  // mesh test
  if (mesh_test > 0) Globals::nranks = mesh_test;

  // read time and cycle limits from input file
  start_time = pin->GetOrAddReal("time","start_time",0.0);
  tlim       = pin->GetReal("time","tlim");
  ncycle_out = pin->GetOrAddInteger("time","ncycle_out",1);
  nlim = pin->GetOrAddInteger("time","nlim",-1);
  nint_user_mesh_data_ = 0;
  nreal_user_mesh_data_ = 0;
  nuser_history_output_ = 0;

  four_pi_G_ = 0.0, grav_eps_ = -1.0, grav_mean_rho_ = -1.0;

  turb_flag = 0;

  nbnew = 0; nbdel = 0;

  next_phys_id_  = 0;
#ifdef MPI_PARALLEL
  // reserve phys=0 for former TAG_AMR=8; now hard-coded in Mesh::CreateAMRMPITag()
  next_phys_id_  = 1;
  ReserveMeshBlockPhysIDs();
#endif

  // read number of OpenMP threads for mesh
  num_mesh_threads_ = pin->GetOrAddInteger("mesh","num_threads",1);
  if (num_mesh_threads_ < 1) {
    msg << "### FATAL ERROR in Mesh constructor" << std::endl
        << "Number of OpenMP threads must be >= 1, but num_threads="
        << num_mesh_threads_ << std::endl;
    ATHENA_ERROR(msg);
  }

  // read BC flags for each of the 6 boundaries
  mesh_bcs[BoundaryFace::inner_x1] =
      GetBoundaryFlag(pin->GetOrAddString("mesh", "ix1_bc", "none"));
  mesh_bcs[BoundaryFace::outer_x1] =
      GetBoundaryFlag(pin->GetOrAddString("mesh", "ox1_bc", "none"));
  mesh_bcs[BoundaryFace::inner_x2] =
      GetBoundaryFlag(pin->GetOrAddString("mesh", "ix2_bc", "none"));
  mesh_bcs[BoundaryFace::outer_x2] =
      GetBoundaryFlag(pin->GetOrAddString("mesh", "ox2_bc", "none"));
  mesh_bcs[BoundaryFace::inner_x3] =
      GetBoundaryFlag(pin->GetOrAddString("mesh", "ix3_bc", "none"));
  mesh_bcs[BoundaryFace::outer_x3] =
      GetBoundaryFlag(pin->GetOrAddString("mesh", "ox3_bc", "none"));

  // get the end of the header
  headeroffset = resfile.GetPosition();
  // read the restart file
  // the file is already open and the pointer is set to after <par_end>
  IOWrapperSizeT headersize = sizeof(int)*3+sizeof(Real)*2
                              + sizeof(RegionSize)+sizeof(IOWrapperSizeT);
  char *headerdata = new char[headersize];
  if (Globals::my_rank == 0) { // the master process reads the header data
    if (resfile.Read(headerdata, 1, headersize) != headersize) {
      msg << "### FATAL ERROR in Mesh constructor" << std::endl
          << "The restart file is broken." << std::endl;
      ATHENA_ERROR(msg);
    }
  }
#ifdef MPI_PARALLEL
  // then broadcast the header data
  MPI_Bcast(headerdata, headersize, MPI_BYTE, 0, MPI_COMM_WORLD);
#endif
  IOWrapperSizeT hdos = 0;
  std::memcpy(&nbtotal, &(headerdata[hdos]), sizeof(int));
  hdos += sizeof(int);
  std::memcpy(&root_level, &(headerdata[hdos]), sizeof(int));
  hdos += sizeof(int);
  current_level=root_level;
  std::memcpy(&mesh_size, &(headerdata[hdos]), sizeof(RegionSize));
  hdos += sizeof(RegionSize);
  std::memcpy(&time, &(headerdata[hdos]), sizeof(Real));
  hdos += sizeof(Real);
  std::memcpy(&dt, &(headerdata[hdos]), sizeof(Real));
  hdos += sizeof(Real);
  std::memcpy(&ncycle, &(headerdata[hdos]), sizeof(int));
  hdos += sizeof(int);
  std::memcpy(&datasize, &(headerdata[hdos]), sizeof(IOWrapperSizeT));
  hdos += sizeof(IOWrapperSizeT);   // (this updated value is never used)

  delete [] headerdata;

  // setup convenience variables involving Mesh dimensionality
  int dim = 1;
  if (mesh_size.nx2 > 1) dim = 2;
  if (mesh_size.nx3 > 1) dim = 3;
  f2_ = (mesh_size.nx2 > 1) ? 1 : 0;
  f3_ = (mesh_size.nx3 > 1) ? 1 : 0;

  // initialize
  loclist = new LogicalLocation[nbtotal];
  offset = new IOWrapperSizeT[nbtotal];
  costlist = new double[nbtotal];
  ranklist = new int[nbtotal];
  nslist = new int[Globals::nranks];
  nblist = new int[Globals::nranks];

  block_size.nx1 = pin->GetOrAddInteger("meshblock","nx1",mesh_size.nx1);
  block_size.nx2 = pin->GetOrAddInteger("meshblock","nx2",mesh_size.nx2);
  block_size.nx3 = pin->GetOrAddInteger("meshblock","nx3",mesh_size.nx3);

  // calculate the number of the blocks
  nrbx1 = mesh_size.nx1/block_size.nx1;
  nrbx2 = mesh_size.nx2/block_size.nx2;
  nrbx3 = mesh_size.nx3/block_size.nx3;

  // initialize user-enrollable functions
  if (mesh_size.x1rat != 1.0) {
    use_uniform_meshgen_fn_[X1DIR] = false;
    MeshGenerator_[X1DIR] = DefaultMeshGeneratorX1;
  } else {
    use_uniform_meshgen_fn_[X1DIR] = true;
    MeshGenerator_[X1DIR] = UniformMeshGeneratorX1;
  }
  if (mesh_size.x2rat != 1.0) {
    use_uniform_meshgen_fn_[X2DIR] = false;
    MeshGenerator_[X2DIR] = DefaultMeshGeneratorX2;
  } else {
    use_uniform_meshgen_fn_[X2DIR] = true;
    MeshGenerator_[X2DIR] = UniformMeshGeneratorX2;
  }
  if (mesh_size.x3rat != 1.0) {
    use_uniform_meshgen_fn_[X3DIR] = false;
    MeshGenerator_[X3DIR] = DefaultMeshGeneratorX3;
  } else {
    use_uniform_meshgen_fn_[X3DIR] = true;
    MeshGenerator_[X3DIR] = UniformMeshGeneratorX3;
  }

  for (int dir=0; dir<6; dir++)
    BoundaryFunction_[dir] = nullptr;
  AMRFlag_ = nullptr;
  UserSourceTerm_ = nullptr;
  UserTimeStep_ = nullptr;
  ViscosityCoeff_ = nullptr;
  ConductionCoeff_ = nullptr;
  FieldDiffusivity_ = nullptr;
  MGBoundaryFunction_[BoundaryFace::inner_x1] = MGPeriodicInnerX1;
  MGBoundaryFunction_[BoundaryFace::outer_x1] = MGPeriodicOuterX1;
  MGBoundaryFunction_[BoundaryFace::inner_x2] = MGPeriodicInnerX2;
  MGBoundaryFunction_[BoundaryFace::outer_x2] = MGPeriodicOuterX2;
  MGBoundaryFunction_[BoundaryFace::inner_x3] = MGPeriodicInnerX3;
  MGBoundaryFunction_[BoundaryFace::outer_x3] = MGPeriodicOuterX3;

  // Load balancing flag and parameters
  lb_flag_ = true, lb_manual_ = false, lb_automatic_ = false;
#ifdef MPI_PARALLEL
  if (pin->GetOrAddString("loadbalancing","balancer","default") == "automatic")
    lb_automatic_ = true;
  else if (pin->GetOrAddString("loadbalancing","balancer","default") == "manual")
    lb_manual_ = true;
  lb_tolerance_ = pin->GetOrAddReal("loadbalancing","tolerance",0.5);
  lb_interval_ = pin->GetOrAddReal("loadbalancing","interval",10);
#endif
  step_since_lb = 0;

  // SMR / AMR
  multilevel = false;
  adaptive = false;
  if (pin->GetOrAddString("mesh","refinement","none") == "adaptive")
    adaptive = true, multilevel = true;
  else if (pin->GetOrAddString("mesh","refinement","none") == "static")
    multilevel = true;
  if (adaptive) {
    max_level = pin->GetOrAddInteger("mesh","numlevel",1)+root_level-1;
    if (max_level > 63) {
      msg << "### FATAL ERROR in Mesh constructor" << std::endl
          << "The number of the refinement level must be smaller than "
          << 63-root_level+1 << "." << std::endl;
      ATHENA_ERROR(msg);
    }
  } else {
    max_level = 63;
  }

  if (EOS_TABLE_ENABLED) peos_table = new EosTable(pin);
  InitUserMeshData(pin);

  // read user Mesh data
  IOWrapperSizeT udsize = 0;
  for (int n=0; n<nint_user_mesh_data_; n++)
    udsize += iuser_mesh_data[n].GetSizeInBytes();
  for (int n=0; n<nreal_user_mesh_data_; n++)
    udsize += ruser_mesh_data[n].GetSizeInBytes();
  if (udsize != 0) {
    char *userdata = new char[udsize];
    if (Globals::my_rank == 0) { // only the master process reads the ID list
      if (resfile.Read(userdata,1,udsize) != udsize) {
        msg << "### FATAL ERROR in Mesh constructor" << std::endl
            << "The restart file is broken." << std::endl;
        ATHENA_ERROR(msg);
      }
    }
#ifdef MPI_PARALLEL
    // then broadcast the ID list
    MPI_Bcast(userdata, udsize, MPI_BYTE, 0, MPI_COMM_WORLD);
#endif

    IOWrapperSizeT udoffset=0;
    for (int n=0; n<nint_user_mesh_data_; n++) {
      std::memcpy(iuser_mesh_data[n].data(), &(userdata[udoffset]),
                  iuser_mesh_data[n].GetSizeInBytes());
      udoffset += iuser_mesh_data[n].GetSizeInBytes();
    }
    for (int n=0; n<nreal_user_mesh_data_; n++) {
      std::memcpy(ruser_mesh_data[n].data(), &(userdata[udoffset]),
                  ruser_mesh_data[n].GetSizeInBytes());
      udoffset += ruser_mesh_data[n].GetSizeInBytes();
    }
    delete [] userdata;
  }

  // read the ID list
  listsize = sizeof(LogicalLocation)+sizeof(Real);
  //allocate the idlist buffer
  char *idlist = new char[listsize*nbtotal];
  if (Globals::my_rank == 0) { // only the master process reads the ID list
    if (resfile.Read(idlist,listsize,nbtotal) != static_cast<unsigned int>(nbtotal)) {
      msg << "### FATAL ERROR in Mesh constructor" << std::endl
          << "The restart file is broken." << std::endl;
      ATHENA_ERROR(msg);
    }
  }
#ifdef MPI_PARALLEL
  // then broadcast the ID list
  MPI_Bcast(idlist, listsize*nbtotal, MPI_BYTE, 0, MPI_COMM_WORLD);
#endif

  int os = 0;
  for (int i=0; i<nbtotal; i++) {
    std::memcpy(&(loclist[i]), &(idlist[os]), sizeof(LogicalLocation));
    os += sizeof(LogicalLocation);
    std::memcpy(&(costlist[i]), &(idlist[os]), sizeof(double));
    os += sizeof(double);
    if (loclist[i].level > current_level) current_level = loclist[i].level;
  }
  delete [] idlist;

  // calculate the header offset and seek
  headeroffset += headersize+udsize+listsize*nbtotal;
  if (Globals::my_rank != 0)
    resfile.Seek(headeroffset);

  // rebuild the Block Tree
  tree.CreateRootGrid();
  for (int i=0; i<nbtotal; i++)
    tree.AddMeshBlockWithoutRefine(loclist[i]);
  int nnb;
  // check the tree structure, and assign GID
  tree.GetMeshBlockList(loclist, nullptr, nnb);
  if (nnb != nbtotal) {
    msg << "### FATAL ERROR in Mesh constructor" << std::endl
        << "Tree reconstruction failed. The total numbers of the blocks do not match. ("
        << nbtotal << " != " << nnb << ")" << std::endl;
    ATHENA_ERROR(msg);
  }

#ifdef MPI_PARALLEL
  if (nbtotal < Globals::nranks) {
    if (mesh_test == 0) {
      msg << "### FATAL ERROR in Mesh constructor" << std::endl
          << "Too few mesh blocks: nbtotal ("<< nbtotal <<") < nranks ("
          << Globals::nranks << ")" << std::endl;
      ATHENA_ERROR(msg);
    } else { // test
      std::cout << "### Warning in Mesh constructor" << std::endl
                << "Too few mesh blocks: nbtotal ("<< nbtotal <<") < nranks ("
                << Globals::nranks << ")" << std::endl;
      delete [] offset;
      return;
    }
  }
#endif

  if (adaptive) { // allocate arrays for AMR
    nref = new int[Globals::nranks];
    nderef = new int[Globals::nranks];
    rdisp = new int[Globals::nranks];
    ddisp = new int[Globals::nranks];
    bnref = new int[Globals::nranks];
    bnderef = new int[Globals::nranks];
    brdisp = new int[Globals::nranks];
    bddisp = new int[Globals::nranks];
  }

  CalculateLoadBalance(costlist, ranklist, nslist, nblist, nbtotal);

  // Output MeshBlock list and quit (mesh test only); do not create meshes
  if (mesh_test > 0) {
    if (Globals::my_rank == 0) OutputMeshStructure(dim);
    delete [] offset;
    return;
  }

  // set gravity flag
  gflag = 0;
  if (SELF_GRAVITY_ENABLED) gflag = 1;
  //  if (SELF_GRAVITY_ENABLED == 2 && ...) // independent allocation
  //    gflag=2;

  // allocate data buffer
  int nb = nblist[Globals::my_rank];
  int nbs = nslist[Globals::my_rank];
  int nbe = nbs+nb-1;
  char *mbdata = new char[datasize*nb];
  // load MeshBlocks (parallel)
  if (resfile.Read_at_all(mbdata, datasize, nb, headeroffset+nbs*datasize) !=
      static_cast<unsigned int>(nb)) {
    msg << "### FATAL ERROR in Mesh constructor" << std::endl
        << "The restart file is broken or input parameters are inconsistent."
        << std::endl;
    ATHENA_ERROR(msg);
  }
  for (int i=nbs; i<=nbe; i++) {
    // Match fixed-width integer precision of IOWrapperSizeT datasize
    std::uint64_t buff_os = datasize * (i-nbs);
    SetBlockSizeAndBoundaries(loclist[i], block_size, block_bcs);
    // create a block and add into the link list
    if (i == nbs) {
      pblock = new MeshBlock(i, i-nbs, this, pin, loclist[i], block_size,
                             block_bcs, costlist[i], mbdata+buff_os, gflag);
      pfirst = pblock;
    } else {
      pblock->next = new MeshBlock(i, i-nbs, this, pin, loclist[i], block_size,
                                   block_bcs, costlist[i], mbdata+buff_os, gflag);
      pblock->next->prev = pblock;
      pblock = pblock->next;
    }
    pblock->pbval->SearchAndSetNeighbors(tree, ranklist, nslist);
  }
  pblock = pfirst;
  delete [] mbdata;
  // check consistency
  if (datasize != pblock->GetBlockSizeInBytes()) {
    msg << "### FATAL ERROR in Mesh constructor" << std::endl
        << "The restart file is broken or input parameters are inconsistent."
        << std::endl;
    ATHENA_ERROR(msg);
  }

  ResetLoadBalanceVariables();

  // clean up
  delete [] offset;

  if (SELF_GRAVITY_ENABLED == 1)
    pfgrd = new FFTGravityDriver(this, pin);
  else if (SELF_GRAVITY_ENABLED == 2)
    pmgrd = new MGGravityDriver(this, MGBoundaryFunction_, pin);

  if (turb_flag > 0)
    ptrbd = new TurbulenceDriver(this, pin);
}

//----------------------------------------------------------------------------------------
// destructor

Mesh::~Mesh() {
  while (pblock->prev != nullptr) // should not be true
    delete pblock->prev;
  while (pblock->next != nullptr)
    delete pblock->next;
  delete pblock;
  delete [] nslist;
  delete [] nblist;
  delete [] ranklist;
  delete [] costlist;
  delete [] loclist;
  if (SELF_GRAVITY_ENABLED == 1) delete pfgrd;
  else if (SELF_GRAVITY_ENABLED == 2) delete pmgrd;
  if (turb_flag > 0) delete ptrbd;
  if (adaptive) { // deallocate arrays for AMR
    delete [] nref;
    delete [] nderef;
    delete [] rdisp;
    delete [] ddisp;
    delete [] bnref;
    delete [] bnderef;
    delete [] brdisp;
    delete [] bddisp;
  }
  // delete user Mesh data
  if (nreal_user_mesh_data_>0) delete [] ruser_mesh_data;
  if (nuser_history_output_ > 0) {
    delete [] user_history_output_names_;
    delete [] user_history_func_;
  }
  if (nint_user_mesh_data_>0) delete [] iuser_mesh_data;
  if (EOS_TABLE_ENABLED) delete peos_table;
}

//----------------------------------------------------------------------------------------
//! \fn void Mesh::OutputMeshStructure(int dim)
//  \brief print the mesh structure information

void Mesh::OutputMeshStructure(int dim) {
  RegionSize block_size;
  BoundaryFlag block_bcs[6];
  FILE *fp = nullptr;

  // open 'mesh_structure.dat' file
  if (dim >= 2) {
    if ((fp = std::fopen("mesh_structure.dat","wb")) == nullptr) {
      std::cout << "### ERROR in function Mesh::OutputMeshStructure" << std::endl
                << "Cannot open mesh_structure.dat" << std::endl;
      return;
    }
  }

  // Write overall Mesh structure to stdout and file
  std::cout << std::endl;
  std::cout << "Root grid = " << nrbx1 << " x " << nrbx2 << " x " << nrbx3
            << " MeshBlocks" << std::endl;
  std::cout << "Total number of MeshBlocks = " << nbtotal << std::endl;
  std::cout << "Number of physical refinement levels = "
            << (current_level - root_level) << std::endl;
  std::cout << "Number of logical  refinement levels = " << current_level << std::endl;

  // compute/output number of blocks per level, and cost per level
  int *nb_per_plevel = new int[max_level];
  int *cost_per_plevel = new int[max_level];
  for (int i=0; i<=max_level; ++i) {
    nb_per_plevel[i]=0;
    cost_per_plevel[i]=0;
  }
  for (int i=0; i<nbtotal; i++) {
    nb_per_plevel[(loclist[i].level - root_level)]++;
    cost_per_plevel[(loclist[i].level - root_level)] += costlist[i];
  }
  for (int i=root_level; i<=max_level; i++) {
    if (nb_per_plevel[i-root_level] != 0) {
      std::cout << "  Physical level = " << i-root_level << " (logical level = " << i
                << "): " << nb_per_plevel[i-root_level] << " MeshBlocks, cost = "
                << cost_per_plevel[i-root_level] <<  std::endl;
    }
  }

  // compute/output number of blocks per rank, and cost per rank
  std::cout << "Number of parallel ranks = " << Globals::nranks << std::endl;
  int *nb_per_rank = new int[Globals::nranks];
  int *cost_per_rank = new int[Globals::nranks];
  for (int i=0; i<Globals::nranks; ++i) {
    nb_per_rank[i] = 0;
    cost_per_rank[i] = 0;
  }
  for (int i=0; i<nbtotal; i++) {
    nb_per_rank[ranklist[i]]++;
    cost_per_rank[ranklist[i]] += costlist[i];
  }
  for (int i=0; i<Globals::nranks; ++i) {
    std::cout << "  Rank = " << i << ": " << nb_per_rank[i] <<" MeshBlocks, cost = "
              << cost_per_rank[i] << std::endl;
  }

  // output relative size/locations of meshblock to file, for plotting
  double real_max = std::numeric_limits<double>::max();
  double mincost = real_max, maxcost = 0.0, totalcost = 0.0;
  for (int i=root_level; i<=max_level; i++) {
    for (int j=0; j<nbtotal; j++) {
      if (loclist[j].level == i) {
        SetBlockSizeAndBoundaries(loclist[j], block_size, block_bcs);
        std::int64_t &lx1 = loclist[j].lx1;
        std::int64_t &lx2 = loclist[j].lx2;
        std::int64_t &lx3 = loclist[j].lx3;
        int &ll = loclist[j].level;
        mincost = std::min(mincost,costlist[i]);
        maxcost = std::max(maxcost,costlist[i]);
        totalcost += costlist[i];
        std::fprintf(fp,"#MeshBlock %d on rank=%d with cost=%g\n", j, ranklist[j],
                     costlist[j]);
        std::fprintf(
            fp, "#  Logical level %d, location = (%" PRId64 " %" PRId64 " %" PRId64")\n",
            ll, lx1, lx2, lx3);
        if (dim == 2) {
          std::fprintf(fp, "%g %g\n", block_size.x1min, block_size.x2min);
          std::fprintf(fp, "%g %g\n", block_size.x1max, block_size.x2min);
          std::fprintf(fp, "%g %g\n", block_size.x1max, block_size.x2max);
          std::fprintf(fp, "%g %g\n", block_size.x1min, block_size.x2max);
          std::fprintf(fp, "%g %g\n", block_size.x1min, block_size.x2min);
          std::fprintf(fp, "\n\n");
        }
        if (dim == 3) {
          std::fprintf(fp, "%g %g %g\n", block_size.x1min, block_size.x2min,
                       block_size.x3min);
          std::fprintf(fp, "%g %g %g\n", block_size.x1max, block_size.x2min,
                       block_size.x3min);
          std::fprintf(fp, "%g %g %g\n", block_size.x1max, block_size.x2max,
                       block_size.x3min);
          std::fprintf(fp, "%g %g %g\n", block_size.x1min, block_size.x2max,
                       block_size.x3min);
          std::fprintf(fp, "%g %g %g\n", block_size.x1min, block_size.x2min,
                       block_size.x3min);
          std::fprintf(fp, "%g %g %g\n", block_size.x1min, block_size.x2min,
                       block_size.x3max);
          std::fprintf(fp, "%g %g %g\n", block_size.x1max, block_size.x2min,
                       block_size.x3max);
          std::fprintf(fp, "%g %g %g\n", block_size.x1max, block_size.x2min,
                       block_size.x3min);
          std::fprintf(fp, "%g %g %g\n", block_size.x1max, block_size.x2min,
                       block_size.x3max);
          std::fprintf(fp, "%g %g %g\n", block_size.x1max, block_size.x2max,
                       block_size.x3max);
          std::fprintf(fp, "%g %g %g\n", block_size.x1max, block_size.x2max,
                       block_size.x3min);
          std::fprintf(fp, "%g %g %g\n", block_size.x1max, block_size.x2max,
                       block_size.x3max);
          std::fprintf(fp, "%g %g %g\n", block_size.x1min, block_size.x2max,
                       block_size.x3max);
          std::fprintf(fp, "%g %g %g\n", block_size.x1min, block_size.x2max,
                       block_size.x3min);
          std::fprintf(fp, "%g %g %g\n", block_size.x1min, block_size.x2max,
                       block_size.x3max);
          std::fprintf(fp, "%g %g %g\n", block_size.x1min, block_size.x2min,
                       block_size.x3max);
          std::fprintf(fp, "%g %g %g\n", block_size.x1min, block_size.x2min,
                       block_size.x3min);
          std::fprintf(fp, "\n\n");
        }
      }
    }
  }

  // close file, final outputs
  if (dim>=2) std::fclose(fp);
  std::cout << "Load Balancing:" << std::endl;
  std::cout << "  Minimum cost = " << mincost << ", Maximum cost = " << maxcost
            << ", Average cost = " << totalcost/nbtotal << std::endl << std::endl;
  std::cout << "See the 'mesh_structure.dat' file for a complete list"
            << " of MeshBlocks." << std::endl;
  std::cout << "Use 'python ../vis/python/plot_mesh.py' or gnuplot"
            << " to visualize mesh structure." << std::endl << std::endl;

  delete [] nb_per_plevel;
  delete [] cost_per_plevel;
  delete [] nb_per_rank;
  delete [] cost_per_rank;

  return;
}

//----------------------------------------------------------------------------------------
// \!fn void Mesh::NewTimeStep()
// \brief function that loops over all MeshBlocks and find new timestep
//        this assumes that phydro->NewBlockTimeStep is already called

void Mesh::NewTimeStep() {
  MeshBlock *pmb = pblock;

  dt_diff=dt=static_cast<Real>(2.0)*dt;

  while (pmb != nullptr)  {
    dt = std::min(dt,pmb->new_block_dt_);
    dt_diff  = std::min(dt_diff, pmb->new_block_dt_diff_);
    pmb = pmb->next;
  }

#ifdef MPI_PARALLEL
  MPI_Allreduce(MPI_IN_PLACE,&dt,1,MPI_ATHENA_REAL,MPI_MIN,MPI_COMM_WORLD);
  if (STS_ENABLED)
    MPI_Allreduce(MPI_IN_PLACE,&dt_diff,1,MPI_ATHENA_REAL,MPI_MIN,MPI_COMM_WORLD);
#endif

  if (time < tlim && tlim-time < dt) // timestep would take us past desired endpoint
    dt = tlim-time;

  return;
}

//----------------------------------------------------------------------------------------
//! \fn void Mesh::EnrollUserBoundaryFunction(BoundaryFace dir, BValHydro my_bc)
//  \brief Enroll a user-defined boundary function

void Mesh::EnrollUserBoundaryFunction(BoundaryFace dir, BValFunc my_bc) {
  std::stringstream msg;
  if (dir<0 || dir>5) {
    msg << "### FATAL ERROR in EnrollBoundaryCondition function" << std::endl
        << "dirName = " << dir << " not valid" << std::endl;
    ATHENA_ERROR(msg);
  }
  if (mesh_bcs[dir] != BoundaryFlag::user) {
    msg << "### FATAL ERROR in EnrollUserBoundaryFunction" << std::endl
        << "The boundary condition flag must be set to the string 'user' in the "
        << " <mesh> block in the input file to use user-enrolled BCs" << std::endl;
    ATHENA_ERROR(msg);
  }
  BoundaryFunction_[static_cast<int>(dir)]=my_bc;
  return;
}

//----------------------------------------------------------------------------------------
//! \fn void Mesh::EnrollUserMGBoundaryFunction(BoundaryFace dir
//                                              MGBoundaryFunc my_bc)
//  \brief Enroll a user-defined Multigrid boundary function

void Mesh::EnrollUserMGBoundaryFunction(BoundaryFace dir, MGBoundaryFunc my_bc) {
  std::stringstream msg;
  if (dir<0 || dir>5) {
    msg << "### FATAL ERROR in EnrollBoundaryCondition function" << std::endl
        << "dirName = " << dir << " not valid" << std::endl;
    ATHENA_ERROR(msg);
  }
  MGBoundaryFunction_[static_cast<int>(dir)]=my_bc;
  return;
}

// DEPRECATED(felker): provide trivial overloads for old-style BoundaryFace enum argument
void Mesh::EnrollUserBoundaryFunction(int dir, BValFunc my_bc) {
  EnrollUserBoundaryFunction(static_cast<BoundaryFace>(dir), my_bc);
  return;
}

void Mesh::EnrollUserMGBoundaryFunction(int dir, MGBoundaryFunc my_bc) {
  EnrollUserMGBoundaryFunction(static_cast<BoundaryFace>(dir), my_bc);
  return;
}

//----------------------------------------------------------------------------------------
//! \fn void Mesh::EnrollUserRefinementCondition(AMRFlagFunc amrflag)
//  \brief Enroll a user-defined function for checking refinement criteria

void Mesh::EnrollUserRefinementCondition(AMRFlagFunc amrflag) {
  if (adaptive)
    AMRFlag_=amrflag;
  return;
}

//----------------------------------------------------------------------------------------
//! \fn void Mesh::EnrollUserMeshGenerator(CoordinateDirection,MeshGenFunc my_mg)
//  \brief Enroll a user-defined function for Mesh generation

void Mesh::EnrollUserMeshGenerator(CoordinateDirection dir, MeshGenFunc my_mg) {
  std::stringstream msg;
  if (dir<0 || dir>=3) {
    msg << "### FATAL ERROR in EnrollUserMeshGenerator function" << std::endl
        << "dirName = " << dir << " not valid" << std::endl;
    ATHENA_ERROR(msg);
  }
  if (dir == X1DIR && mesh_size.x1rat > 0.0) {
    msg << "### FATAL ERROR in EnrollUserMeshGenerator function" << std::endl
        << "x1rat = " << mesh_size.x1rat <<
        " must be negative for user-defined mesh generator in X1DIR " << std::endl;
    ATHENA_ERROR(msg);
  }
  if (dir == X2DIR && mesh_size.x2rat > 0.0) {
    msg << "### FATAL ERROR in EnrollUserMeshGenerator function" << std::endl
        << "x2rat = " << mesh_size.x2rat <<
        " must be negative for user-defined mesh generator in X2DIR " << std::endl;
    ATHENA_ERROR(msg);
  }
  if (dir == X3DIR && mesh_size.x3rat > 0.0) {
    msg << "### FATAL ERROR in EnrollUserMeshGenerator function" << std::endl
        << "x3rat = " << mesh_size.x3rat <<
        " must be negative for user-defined mesh generator in X3DIR " << std::endl;
    ATHENA_ERROR(msg);
  }
  use_uniform_meshgen_fn_[dir]=false;
  MeshGenerator_[dir]=my_mg;
  return;
}

//----------------------------------------------------------------------------------------
//! \fn void Mesh::EnrollUserExplicitSourceFunction(SrcTermFunc my_func)
//  \brief Enroll a user-defined source function

void Mesh::EnrollUserExplicitSourceFunction(SrcTermFunc my_func) {
  UserSourceTerm_ = my_func;
  return;
}

//----------------------------------------------------------------------------------------
<<<<<<< HEAD
//! \fn void Mesh::EnrollUserExplicitRadSourceFunction(RadSrcTermFunc_t my_func)
//  \brief Enroll a user-defined radiation source function

void Mesh::EnrollUserExplicitRadSourceFunction(RadSrcTermFunc_t my_func) {
  UserRadSourceTerm_ = my_func;
  return;
}

//----------------------------------------------------------------------------------------
//! \fn void Mesh::EnrollUserTimeStepFunction(TimeStepFunc_t my_func)
=======
//! \fn void Mesh::EnrollUserTimeStepFunction(TimeStepFunc my_func)
>>>>>>> 17ac9f71
//  \brief Enroll a user-defined time step function

void Mesh::EnrollUserTimeStepFunction(TimeStepFunc my_func) {
  UserTimeStep_ = my_func;
  return;
}

//----------------------------------------------------------------------------------------
//! \fn void Mesh::AllocateUserHistoryOutput(int n)
//  \brief set the number of user-defined history outputs

void Mesh::AllocateUserHistoryOutput(int n) {
  nuser_history_output_ = n;
  user_history_output_names_ = new std::string[n];
  user_history_func_ = new HistoryOutputFunc[n];
  for (int i=0; i<n; i++) user_history_func_[i] = nullptr;
}

//----------------------------------------------------------------------------------------
//! \fn void Mesh::EnrollUserHistoryOutput(int i, HistoryOutputFunc my_func,
//                                         const char *name)
//  \brief Enroll a user-defined history output function and set its name

void Mesh::EnrollUserHistoryOutput(int i, HistoryOutputFunc my_func, const char *name) {
  std::stringstream msg;
  if (i>=nuser_history_output_) {
    msg << "### FATAL ERROR in EnrollUserHistoryOutput function" << std::endl
        << "The number of the user-defined history output (" << i << ") "
        << "exceeds the declared number (" << nuser_history_output_ << ")." << std::endl;
    ATHENA_ERROR(msg);
  }
  user_history_output_names_[i] = name;
  user_history_func_[i] = my_func;
}

//----------------------------------------------------------------------------------------
//! \fn void Mesh::EnrollUserMetric(MetricFunc my_func)
//  \brief Enroll a user-defined metric for arbitrary GR coordinates

void Mesh::EnrollUserMetric(MetricFunc my_func) {
  UserMetric_ = my_func;
  return;
}

//----------------------------------------------------------------------------------------
//! \fn void Mesh::EnrollViscosityCoefficient(ViscosityCoeff my_func)
//  \brief Enroll a user-defined magnetic field diffusivity function

void Mesh::EnrollViscosityCoefficient(ViscosityCoeffFunc my_func) {
  ViscosityCoeff_ = my_func;
  return;
}

//----------------------------------------------------------------------------------------
//! \fn void Mesh::EnrollConductionCoefficient(ConductionCoeff my_func)
//  \brief Enroll a user-defined thermal conduction function

void Mesh::EnrollConductionCoefficient(ConductionCoeffFunc my_func) {
  ConductionCoeff_ = my_func;
  return;
}

//----------------------------------------------------------------------------------------
//! \fn void Mesh::EnrollFieldDiffusivity(FieldDiffusionCoeff my_func)
//  \brief Enroll a user-defined magnetic field diffusivity function

void Mesh::EnrollFieldDiffusivity(FieldDiffusionCoeffFunc my_func) {
  FieldDiffusivity_ = my_func;
  return;
}
//----------------------------------------------------------------------------------------
//! \fn void Mesh::AllocateRealUserMeshDataField(int n)
//  \brief Allocate Real AthenaArrays for user-defned data in Mesh

void Mesh::AllocateRealUserMeshDataField(int n) {
  if (nreal_user_mesh_data_ != 0) {
    std::stringstream msg;
    msg << "### FATAL ERROR in Mesh::AllocateRealUserMeshDataField"
        << std::endl << "User Mesh data arrays are already allocated" << std::endl;
    ATHENA_ERROR(msg);
  }
  nreal_user_mesh_data_=n;
  ruser_mesh_data = new AthenaArray<Real>[n];
  return;
}

//----------------------------------------------------------------------------------------
//! \fn void Mesh::AllocateIntUserMeshDataField(int n)
//  \brief Allocate integer AthenaArrays for user-defned data in Mesh

void Mesh::AllocateIntUserMeshDataField(int n) {
  if (nint_user_mesh_data_ != 0) {
    std::stringstream msg;
    msg << "### FATAL ERROR in Mesh::AllocateIntUserMeshDataField"
        << std::endl << "User Mesh data arrays are already allocated" << std::endl;
    ATHENA_ERROR(msg);
  }
  nint_user_mesh_data_=n;
  iuser_mesh_data = new AthenaArray<int>[n];
  return;
}


//----------------------------------------------------------------------------------------
// \!fn void Mesh::ApplyUserWorkBeforeOutput(ParameterInput *pin)
// \brief Apply MeshBlock::UserWorkBeforeOutput

void Mesh::ApplyUserWorkBeforeOutput(ParameterInput *pin) {
  MeshBlock *pmb = pblock;
  while (pmb != nullptr)  {
    pmb->UserWorkBeforeOutput(pin);
    pmb = pmb->next;
  }
}

//----------------------------------------------------------------------------------------
// \!fn void Mesh::Initialize(int res_flag, ParameterInput *pin)
// \brief  initialization before the main loop

void Mesh::Initialize(int res_flag, ParameterInput *pin) {
  bool iflag = true;
  int inb = nbtotal;
  int nthreads = GetNumMeshThreads();
  int nmb = GetNumMeshBlocksThisRank(Globals::my_rank);
  std::vector<MeshBlock*> pmb_array(nmb);

  do {
    // initialize a vector of MeshBlock pointers
    nmb = GetNumMeshBlocksThisRank(Globals::my_rank);
    if (static_cast<unsigned int>(nmb) != pmb_array.size()) pmb_array.resize(nmb);
    MeshBlock *pmbl = pblock;
    for (int i=0; i<nmb; ++i) {
      pmb_array[i] = pmbl;
      pmbl = pmbl->next;
    }

    if (res_flag == 0) {
#pragma omp parallel for num_threads(nthreads)
      for (int i=0; i<nmb; ++i) {
        MeshBlock *pmb = pmb_array[i];
        pmb->ProblemGenerator(pin);
        pmb->pbval->CheckUserBoundaries();
      }
    }

    // add initial perturbation for decaying or impulsive turbulence
    if (((turb_flag == 1) || (turb_flag == 2)) && (res_flag == 0))
      ptrbd->Driving();

    // Create send/recv MPI_Requests for all BoundaryData objects
#pragma omp parallel for num_threads(nthreads)
    for (int i=0; i<nmb; ++i) {
      MeshBlock *pmb = pmb_array[i];
      // BoundaryVariable objects evolved in main TimeIntegratorTaskList:
      pmb->pbval->SetupPersistentMPI();
      // other BoundaryVariable objects:
      if (SELF_GRAVITY_ENABLED == 1)
        pmb->pgrav->gbvar.SetupPersistentMPI();
    }

    // solve gravity for the first time
    if (SELF_GRAVITY_ENABLED == 1)
      pfgrd->Solve(1, 0);
    else if (SELF_GRAVITY_ENABLED == 2)
      pmgrd->Solve(1);

#pragma omp parallel num_threads(nthreads)
<<<<<<< HEAD
{
    MeshBlock *pmb;
    Hydro *phydro;
    Field *pfield;
    Radiation *prad;
    BoundaryValues *pbval;

    // prepare to receive conserved variables
#pragma omp for private(pmb,pbval)
    for (int i=0; i<nmb; ++i) {
      pmb=pmb_array[i]; pbval=pmb->pbval;
      pbval->Initialize();
      pbval->StartReceivingForInit(true);
    }

    // send conserved variables
#pragma omp for private(pmb,pbval)
    for (int i=0; i<nmb; ++i) {
      pmb=pmb_array[i]; pbval=pmb->pbval;
      pbval->SendCellCenteredBoundaryBuffers(pmb->phydro->u, HYDRO_CONS);
      if (MAGNETIC_FIELDS_ENABLED) {
        pbval->SendFieldBoundaryBuffers(pmb->pfield->b);
      }
      if (RADIATION_ENABLED) {
        pbval->SendCellCenteredBoundaryBuffers(pmb->prad->cons, RAD_CONS);
      }
    }
=======
    {
      MeshBlock *pmb;
      Hydro *phydro;
      Field *pfield;
      BoundaryValues *pbval;
>>>>>>> 17ac9f71

      // prepare to receive conserved variables
#pragma omp for private(pmb,pbval)
<<<<<<< HEAD
    for (int i=0; i<nmb; ++i) {
      pmb=pmb_array[i]; pbval=pmb->pbval;
      pbval->ReceiveCellCenteredBoundaryBuffersWithWait(pmb->phydro->u, HYDRO_CONS);
      if (MAGNETIC_FIELDS_ENABLED) {
        pbval->ReceiveFieldBoundaryBuffersWithWait(pmb->pfield->b);
      }
      if (RADIATION_ENABLED) {
        pbval->ReceiveCellCenteredBoundaryBuffersWithWait(pmb->prad->cons, RAD_CONS);
      }
      // send and receive shearingbox boundary conditions
      if (SHEARING_BOX) {
        pbval->SendHydroShearingboxBoundaryBuffersForInit(pmb->phydro->u, true);
      }
      pbval->ClearBoundaryForInit(true);
    }

    // With AMR/SMR GR send primitives to enable cons->prim before prolongation
    if (GENERAL_RELATIVITY && multilevel) {

      // prepare to receive primitives
#pragma omp for
=======
>>>>>>> 17ac9f71
      for (int i=0; i<nmb; ++i) {
        pmb = pmb_array[i]; pbval = pmb->pbval;
        if (SHEARING_BOX) {
          pbval->ComputeShear(time);
        }
        pbval->StartReceiving(BoundaryCommSubset::mesh_init);
      }

      // send conserved variables
#pragma omp for private(pmb,pbval)
      for (int i=0; i<nmb; ++i) {
        pmb = pmb_array[i]; pbval = pmb->pbval;
        pmb->phydro->hbvar.SwapHydroQuantity(pmb->phydro->u,
                                               HydroBoundaryQuantity::cons);
        pmb->phydro->hbvar.SendBoundaryBuffers();
        if (MAGNETIC_FIELDS_ENABLED)
          pmb->pfield->fbvar.SendBoundaryBuffers();
      }

      // wait to receive conserved variables
#pragma omp for private(pmb,pbval)
      for (int i=0; i<nmb; ++i) {
<<<<<<< HEAD
        pmb=pmb_array[i]; pbval=pmb->pbval;
        pbval->ReceiveCellCenteredBoundaryBuffersWithWait(pmb->phydro->w, HYDRO_PRIM);
        pbval->ClearBoundaryForInit(false);
      }
    }

    // begin fourth-order correction of midpoint initial condition:
    // --------------------------

    // correct IC on all MeshBlocks or none; switch cannot be toggled independently
    bool correct_ic = pmb_array[0]->precon->correct_ic;
    if (correct_ic == true) {
#pragma omp for private(pmb, phydro, pfield, prad, pbval)
      for (int i=0; i<nmb; ++i) {
        pmb = pmb_array[i];
        phydro = pmb->phydro;
        pfield = pmb->pfield;
        prad = pmb->prad;
        pbval = pmb->pbval;

        // Assume cell-centered analytic value is computed at all real cells, and ghost
        // cells with the cell-centered U have been exchanged
        int il=pmb->is, iu=pmb->ie, jl=pmb->js, ju=pmb->je, kl=pmb->ks, ku=pmb->ke;

        // Laplacian of cell-averaged conserved variables
        AthenaArray<Real> delta_cons_;

        // Allocate memory for 4D Laplacian
        int ncells1 = pmb->block_size.nx1 + 2*(NGHOST);
        int ncells2 = 1, ncells3 = 1;
        if (pmb->block_size.nx2 > 1) ncells2 = pmb->block_size.nx2 + 2*(NGHOST);
        if (pmb->block_size.nx3 > 1) ncells3 = pmb->block_size.nx3 + 2*(NGHOST);
        int ncells4 = NHYDRO;
        int nl = 0;
        int nu = ncells4-1;
        delta_cons_.NewAthenaArray(ncells4, ncells3, ncells2, ncells1);

        // Compute and store Laplacian of cell-averaged conserved variables
        pmb->pcoord->Laplacian(phydro->u, delta_cons_, il, iu, jl, ju, kl, ku, nl, nu);
        // TODO(kfelker): assuming uniform mesh with dx1f=dx2f=dx3f, so this factors out
        // TODO(kfelker): also, this may need to be dx1v, since Laplacian is cell-centered
        Real h = pmb->pcoord->dx1f(il);  // pco->dx1f(i); inside loop
        Real C = (h*h)/24.0;

        // Compute fourth-order approximation to cell-centered conserved variables
        for (int n=nl; n<=nu; ++n) {
          for (int k=kl; k<=ku; ++k) {
            for (int j=jl; j<=ju; ++j) {
              for (int i=il; i<=iu; ++i) {
                // We do not actually need to store all cell-centered conserved variables,
                // but the ConservedToPrimitivePointwise() implementation operates on 4D
                phydro->u(n,k,j,i) = phydro->u(n,k,j,i) + C*delta_cons_(n,k,j,i);
              }
            }
          }
=======
        pmb = pmb_array[i]; pbval = pmb->pbval;
        pmb->phydro->hbvar.SwapHydroQuantity(pmb->phydro->u,
                                               HydroBoundaryQuantity::cons);
        pmb->phydro->hbvar.ReceiveAndSetBoundariesWithWait();
        if (MAGNETIC_FIELDS_ENABLED)
          pmb->pfield->fbvar.ReceiveAndSetBoundariesWithWait();
        // KGF: disable shearing box bvals/ calls
        // send and receive shearing box boundary conditions
        if (SHEARING_BOX) {
          pmb->phydro->hbvar.SendShearingBoxBoundaryBuffersForInit();
>>>>>>> 17ac9f71
        }
        pbval->ClearBoundary(BoundaryCommSubset::mesh_init);
      }

      // With AMR/SMR GR send primitives to enable cons->prim before prolongation
      if (GENERAL_RELATIVITY && multilevel) {
        // prepare to receive primitives
#pragma omp for private(pmb,pbval)
        for (int i=0; i<nmb; ++i) {
          pmb = pmb_array[i]; pbval = pmb->pbval;
          pbval->StartReceiving(BoundaryCommSubset::gr_amr);
        }

        // send primitives
#pragma omp for private(pmb,pbval)
        for (int i=0; i<nmb; ++i) {
          pmb = pmb_array[i]; pbval = pmb->pbval;
          pmb->phydro->hbvar.SwapHydroQuantity(pmb->phydro->w,
                                                 HydroBoundaryQuantity::prim);
          pmb->phydro->hbvar.SendBoundaryBuffers();
        }

        // wait to receive AMR/SMR GR primitives
#pragma omp for private(pmb,pbval)
        for (int i=0; i<nmb; ++i) {
          pmb = pmb_array[i]; pbval = pmb->pbval;
          pmb->phydro->hbvar.SwapHydroQuantity(pmb->phydro->w,
                                                 HydroBoundaryQuantity::prim);
          pmb->phydro->hbvar.ReceiveAndSetBoundariesWithWait();
          pbval->ClearBoundary(BoundaryCommSubset::gr_amr);
          pmb->phydro->hbvar.SwapHydroQuantity(pmb->phydro->u,
                                                 HydroBoundaryQuantity::cons);
        }
      } // multilevel

      // perform fourth-order correction of midpoint initial condition:
      // (correct IC on all MeshBlocks or none; switch cannot be toggled independently)
      bool correct_ic = pmb_array[0]->precon->correct_ic;
      if (correct_ic == true)
        CorrectMidpointInitialCondition(pmb_array, nmb);

<<<<<<< HEAD
    // Now do prolongation, compute primitives, apply BCs
#pragma omp for private(pmb, pbval, phydro, pfield, prad)
      for (int i=0; i<nmb; ++i) {
      pmb = pmb_array[i];
      pbval = pmb->pbval;
      phydro = pmb->phydro;
      pfield = pmb->pfield;
      prad = pmb->prad;
      if (multilevel==true)
        pbval->ProlongateBoundaries(phydro->w, phydro->u, pfield->b, pfield->bcc,
                                    prad->prim, prad->cons, time, 0.0);

      int il=pmb->is, iu=pmb->ie, jl=pmb->js, ju=pmb->je, kl=pmb->ks, ku=pmb->ke;
      if (pbval->nblevel[1][1][0]!=-1) il-=NGHOST;
      if (pbval->nblevel[1][1][2]!=-1) iu+=NGHOST;
      if (pmb->block_size.nx2 > 1) {
        if (pbval->nblevel[1][0][1]!=-1) jl-=NGHOST;
        if (pbval->nblevel[1][2][1]!=-1) ju+=NGHOST;
      }
      if (pmb->block_size.nx3 > 1) {
        if (pbval->nblevel[0][1][1]!=-1) kl-=NGHOST;
        if (pbval->nblevel[2][1][1]!=-1) ku+=NGHOST;
      }
      pmb->peos->ConservedToPrimitive(phydro->u, phydro->w1, pfield->b,
                                      phydro->w, pfield->bcc, pmb->pcoord,
                                      il, iu, jl, ju, kl, ku);
      if (RADIATION_ENABLED) {
        pmb->prad->ConservedToPrimitive(prad->cons, prad->prim, pmb->pcoord, il, iu, jl,
            ju, kl, ku);
      }
      // --------------------------
      int order = pmb->precon->xorder;
      if (order == 4) {
        // fourth-order EOS:
        // for hydro, shrink buffer by 1 on all sides
        if (pbval->nblevel[1][1][0] != -1) il+=1;
        if (pbval->nblevel[1][1][2] != -1) iu-=1;
        if (pbval->nblevel[1][0][1] != -1) jl+=1;
        if (pbval->nblevel[1][2][1] != -1) ju-=1;
        if (pbval->nblevel[0][1][1] != -1) kl+=1;
        if (pbval->nblevel[2][1][1] != -1) ku-=1;
        // for MHD, shrink buffer by 3
        // TODO(kfelker): add MHD loop limit calculation for 4th order W(U)
        pmb->peos->ConservedToPrimitiveCellAverage(phydro->u, phydro->w1, pfield->b,
                                                   phydro->w, pfield->bcc, pmb->pcoord,
                                                   il, iu, jl, ju, kl, ku);
      }
      // --------------------------
      // end fourth-order EOS
      pbval->ApplyPhysicalBoundaries(phydro->w, phydro->u, pfield->b, pfield->bcc,
                                     prad->prim, prad->cons, time, 0.0);
    }
=======
      // Now do prolongation, compute primitives, apply BCs
#pragma omp for private(pmb,pbval,phydro,pfield)
      for (int i=0; i<nmb; ++i) {
        pmb = pmb_array[i];
        pbval = pmb->pbval, phydro = pmb->phydro, pfield = pmb->pfield;
        if (multilevel)
          pbval->ProlongateBoundaries(time, 0.0);

        int il = pmb->is, iu = pmb->ie,
            jl = pmb->js, ju = pmb->je,
            kl = pmb->ks, ku = pmb->ke;
        if (pbval->nblevel[1][1][0] != -1) il -= NGHOST;
        if (pbval->nblevel[1][1][2] != -1) iu += NGHOST;
        if (pmb->block_size.nx2 > 1) {
          if (pbval->nblevel[1][0][1] != -1) jl -= NGHOST;
          if (pbval->nblevel[1][2][1] != -1) ju += NGHOST;
        }
        if (pmb->block_size.nx3 > 1) {
          if (pbval->nblevel[0][1][1] != -1) kl -= NGHOST;
          if (pbval->nblevel[2][1][1] != -1) ku += NGHOST;
        }
        pmb->peos->ConservedToPrimitive(phydro->u, phydro->w1, pfield->b,
                                        phydro->w, pfield->bcc, pmb->pcoord,
                                        il, iu, jl, ju, kl, ku);
        // --------------------------
        int order = pmb->precon->xorder;
        if (order == 4) {
          // fourth-order EOS:
          // for hydro, shrink buffer by 1 on all sides
          if (pbval->nblevel[1][1][0] != -1) il += 1;
          if (pbval->nblevel[1][1][2] != -1) iu -= 1;
          if (pbval->nblevel[1][0][1] != -1) jl += 1;
          if (pbval->nblevel[1][2][1] != -1) ju -= 1;
          if (pbval->nblevel[0][1][1] != -1) kl += 1;
          if (pbval->nblevel[2][1][1] != -1) ku -= 1;
          // for MHD, shrink buffer by 3
          // TODO(felker): add MHD loop limit calculation for 4th order W(U)
          pmb->peos->ConservedToPrimitiveCellAverage(phydro->u, phydro->w1, pfield->b,
                                                     phydro->w, pfield->bcc, pmb->pcoord,
                                                     il, iu, jl, ju, kl, ku);
        }
        // --------------------------
        // end fourth-order EOS
        pmb->phydro->hbvar.SwapHydroQuantity(pmb->phydro->w,
                                               HydroBoundaryQuantity::prim);
        pbval->ApplyPhysicalBoundaries(time, 0.0);
      }
>>>>>>> 17ac9f71

      // Calc initial diffusion coefficients
#pragma omp for private(pmb,phydro,pfield)
      for (int i=0; i<nmb; ++i) {
        pmb = pmb_array[i]; phydro = pmb->phydro, pfield = pmb->pfield;
        if (phydro->hdif.hydro_diffusion_defined)
          phydro->hdif.SetHydroDiffusivity(phydro->w, pfield->bcc);
        if (MAGNETIC_FIELDS_ENABLED) {
          if (pfield->fdif.field_diffusion_defined)
            pfield->fdif.SetFieldDiffusivity(phydro->w, pfield->bcc);
        }
      }

      if ((res_flag == 0) && (adaptive)) {
#pragma omp for
        for (int i=0; i<nmb; ++i) {
          pmb_array[i]->pmr->CheckRefinementCondition();
        }
      }
    } // omp parallel

    if ((res_flag == 0) && (adaptive)) {
      iflag = false;
      int onb = nbtotal;
      LoadBalancingAndAdaptiveMeshRefinement(pin);
      if (nbtotal == onb) {
        iflag = true;
      } else if (nbtotal < onb && Globals::my_rank == 0) {
        std::cout << "### Warning in Mesh::Initialize" << std::endl
                  << "The number of MeshBlocks decreased during AMR grid initialization."
                  << std::endl
                  << "Possibly the refinement criteria have a problem." << std::endl;
      }
      if (nbtotal > 2*inb && Globals::my_rank == 0) {
        std::cout
            << "### Warning in Mesh::Initialize" << std::endl
            << "The number of MeshBlocks increased more than twice during initialization."
            << std::endl
            << "More computing power than you expected may be required." << std::endl;
      }
    }
  } while (iflag == false);

  // calculate the first time step
#pragma omp parallel for num_threads(nthreads)
  for (int i=0; i<nmb; ++i) {
    pmb_array[i]->phydro->NewBlockTimeStep();
  }

  NewTimeStep();
  return;
}

//----------------------------------------------------------------------------------------
//! \fn MeshBlock* Mesh::FindMeshBlock(int tgid)
//  \brief return the MeshBlock whose gid is tgid

MeshBlock* Mesh::FindMeshBlock(int tgid) {
  MeshBlock *pbl = pblock;
  while (pbl != nullptr) {
    if (pbl->gid == tgid)
      break;
    pbl = pbl->next;
  }
  return pbl;
}

//----------------------------------------------------------------------------------------
// \!fn void Mesh::SetBlockSizeAndBoundaries(LogicalLocation loc,
//                 RegionSize &block_size, BundaryFlag *block_bcs)
// \brief Set the physical part of a block_size structure and block boundary conditions

void Mesh::SetBlockSizeAndBoundaries(LogicalLocation loc, RegionSize &block_size,
                                     BoundaryFlag *block_bcs) {
  std::int64_t &lx1 = loc.lx1;
  int &ll = loc.level;
  std::int64_t nrbx_ll = nrbx1 << (ll - root_level);

  // calculate physical block size, x1
  if (lx1 == 0) {
    block_size.x1min = mesh_size.x1min;
    block_bcs[BoundaryFace::inner_x1] = mesh_bcs[BoundaryFace::inner_x1];
  } else {
    Real rx = ComputeMeshGeneratorX(lx1, nrbx_ll, use_uniform_meshgen_fn_[X1DIR]);
    block_size.x1min = MeshGenerator_[X1DIR](rx, mesh_size);
    block_bcs[BoundaryFace::inner_x1] = BoundaryFlag::block;
  }
  if (lx1 == nrbx_ll - 1) {
    block_size.x1max = mesh_size.x1max;
    block_bcs[BoundaryFace::outer_x1] = mesh_bcs[BoundaryFace::outer_x1];
  } else {
    Real rx = ComputeMeshGeneratorX(lx1+1, nrbx_ll, use_uniform_meshgen_fn_[X1DIR]);
    block_size.x1max = MeshGenerator_[X1DIR](rx, mesh_size);
    block_bcs[BoundaryFace::outer_x1] = BoundaryFlag::block;
  }

  // calculate physical block size, x2
  if (mesh_size.nx2 == 1) {
    block_size.x2min = mesh_size.x2min;
    block_size.x2max = mesh_size.x2max;
    block_bcs[BoundaryFace::inner_x2] = mesh_bcs[BoundaryFace::inner_x2];
    block_bcs[BoundaryFace::outer_x2] = mesh_bcs[BoundaryFace::outer_x2];
  } else {
    std::int64_t &lx2 = loc.lx2;
    nrbx_ll = nrbx2 << (ll - root_level);
    if (lx2 == 0) {
      block_size.x2min = mesh_size.x2min;
      block_bcs[BoundaryFace::inner_x2] = mesh_bcs[BoundaryFace::inner_x2];
    } else {
      Real rx = ComputeMeshGeneratorX(lx2, nrbx_ll, use_uniform_meshgen_fn_[X2DIR]);
      block_size.x2min = MeshGenerator_[X2DIR](rx, mesh_size);
      block_bcs[BoundaryFace::inner_x2] = BoundaryFlag::block;
    }
    if (lx2 == (nrbx_ll) - 1) {
      block_size.x2max = mesh_size.x2max;
      block_bcs[BoundaryFace::outer_x2] = mesh_bcs[BoundaryFace::outer_x2];
    } else {
      Real rx = ComputeMeshGeneratorX(lx2+1, nrbx_ll, use_uniform_meshgen_fn_[X2DIR]);
      block_size.x2max = MeshGenerator_[X2DIR](rx, mesh_size);
      block_bcs[BoundaryFace::outer_x2] = BoundaryFlag::block;
    }
  }

  // calculate physical block size, x3
  if (mesh_size.nx3 == 1) {
    block_size.x3min = mesh_size.x3min;
    block_size.x3max = mesh_size.x3max;
    block_bcs[BoundaryFace::inner_x3] = mesh_bcs[BoundaryFace::inner_x3];
    block_bcs[BoundaryFace::outer_x3] = mesh_bcs[BoundaryFace::outer_x3];
  } else {
    std::int64_t &lx3 = loc.lx3;
    nrbx_ll = nrbx3 << (ll - root_level);
    if (lx3 == 0) {
      block_size.x3min = mesh_size.x3min;
      block_bcs[BoundaryFace::inner_x3] = mesh_bcs[BoundaryFace::inner_x3];
    } else {
      Real rx = ComputeMeshGeneratorX(lx3, nrbx_ll, use_uniform_meshgen_fn_[X3DIR]);
      block_size.x3min = MeshGenerator_[X3DIR](rx, mesh_size);
      block_bcs[BoundaryFace::inner_x3] = BoundaryFlag::block;
    }
    if (lx3 == (nrbx_ll) - 1) {
      block_size.x3max = mesh_size.x3max;
      block_bcs[BoundaryFace::outer_x3] = mesh_bcs[BoundaryFace::outer_x3];
    } else {
      Real rx = ComputeMeshGeneratorX(lx3+1, nrbx_ll, use_uniform_meshgen_fn_[X3DIR]);
      block_size.x3max = MeshGenerator_[X3DIR](rx, mesh_size);
      block_bcs[BoundaryFace::outer_x3] = BoundaryFlag::block;
    }
  }

  block_size.x1rat = mesh_size.x1rat;
  block_size.x2rat = mesh_size.x2rat;
  block_size.x3rat = mesh_size.x3rat;

  return;
}


void Mesh::CorrectMidpointInitialCondition(std::vector<MeshBlock*> &pmb_array, int nmb) {
  MeshBlock *pmb;
  Hydro *phydro;
#pragma omp for private(pmb, phydro)
  for (int nb=0; nb<nmb; ++nb) {
    pmb = pmb_array[nb];
    phydro = pmb->phydro;

    // Assume cell-centered analytic value is computed at all real cells, and ghost
    // cells with the cell-centered U have been exchanged
    int il = pmb->is, iu = pmb->ie, jl = pmb->js, ju = pmb->je,
        kl = pmb->ks, ku = pmb->ke;

    // Laplacian of cell-averaged conserved variables
    AthenaArray<Real> delta_cons_;

    // Allocate memory for 4D Laplacian
    int ncells4 = NHYDRO;
    int nl = 0;
    int nu = ncells4 - 1;
    delta_cons_.NewAthenaArray(ncells4, pmb->ncells3, pmb->ncells2, pmb->ncells1);

    // Compute and store Laplacian of cell-averaged conserved variables
    pmb->pcoord->Laplacian(phydro->u, delta_cons_, il, iu, jl, ju, kl, ku, nl, nu);
    // TODO(felker): assuming uniform mesh with dx1f=dx2f=dx3f, so this factors out
    // TODO(felker): also, this may need to be dx1v, since Laplacian is cell-center
    Real h = pmb->pcoord->dx1f(il);  // pco->dx1f(i); inside loop
    Real C = (h*h)/24.0;

    // Compute fourth-order approximation to cell-centered conserved variables
    for (int n=nl; n<=nu; ++n) {
      for (int k=kl; k<=ku; ++k) {
        for (int j=jl; j<=ju; ++j) {
          for (int i=il; i<=iu; ++i) {
            // We do not actually need to store all cell-centered cons. variables,
            // but the ConservedToPrimitivePointwise() implementation operates on 4D
            phydro->u(n,k,j,i) = phydro->u(n,k,j,i) + C*delta_cons_(n,k,j,i);
          }
        }
      }
    }
  }

  // begin second exchange of ghost cells with corrected cell-averaged <U>
  // -----------------  (mostly copied from above section in Mesh::Initialize())
  BoundaryValues *pbval;
  // prepare to receive conserved variables
#pragma omp for private(pmb,pbval)
  for (int i=0; i<nmb; ++i) {
    pmb = pmb_array[i]; pbval = pmb->pbval;
    if (SHEARING_BOX) {
      pbval->ComputeShear(time);
    }
    // no need to re-SetupPersistentMPI() the MPI requests for boundary values
    pbval->StartReceiving(BoundaryCommSubset::mesh_init);
  }

#pragma omp for private(pmb,pbval)
  for (int i=0; i<nmb; ++i) {
    pmb = pmb_array[i];
    pmb->phydro->hbvar.SwapHydroQuantity(pmb->phydro->u,
                                           HydroBoundaryQuantity::cons);
    pmb->phydro->hbvar.SendBoundaryBuffers();
    if (MAGNETIC_FIELDS_ENABLED)
      pmb->pfield->fbvar.SendBoundaryBuffers();
  }

  // wait to receive conserved variables
#pragma omp for private(pmb,pbval)
  for (int i=0; i<nmb; ++i) {
    pmb = pmb_array[i]; pbval = pmb->pbval;
    pmb->phydro->hbvar.SwapHydroQuantity(pmb->phydro->u,
                                           HydroBoundaryQuantity::cons);
    pmb->phydro->hbvar.ReceiveAndSetBoundariesWithWait();
    if (MAGNETIC_FIELDS_ENABLED)
      pmb->pfield->fbvar.ReceiveAndSetBoundariesWithWait();
    // KGF: disable shearing box bvals/ calls
    // send and receive shearing box boundary conditions
    if (SHEARING_BOX) {
      pmb->phydro->hbvar.SendShearingBoxBoundaryBuffersForInit();
    }
    pbval->ClearBoundary(BoundaryCommSubset::mesh_init);
  } // end second exchange of ghost cells
  return;
}

// Public function for advancing next_phys_id_ counter
// E.g. if chemistry or radiation elects to communicate additional information with MPI
// outside the framework of the BoundaryVariable classes

// Store signed, but positive, integer corresponding to the next unused value to be used
// as unique ID for a BoundaryVariable object's single set of MPI calls (formerly "enum
// AthenaTagMPI"). 5 bits of unsigned integer representation are currently reserved
// for this "phys" part of the bitfield tag, making 0, ..., 31 legal values

int Mesh::ReserveTagPhysIDs(int num_phys) {
  // TODO(felker): add safety checks? input, output are positive, obey <= 31= MAX_NUM_PHYS
  int start_id = next_phys_id_;
  next_phys_id_ += num_phys;
  return start_id;
}

<<<<<<< HEAD
  // Step 7. construct a new MeshBlock list
  // move the data within the node
  MeshBlock *newlist=NULL;

  RegionSize block_size=pblock->block_size;

  for (int n=nbs; n<=nbe; n++) {
    int on=newtoold[n];
    if ((ranklist[on]==Globals::my_rank) && (loclist[on].level == newloc[n].level)) {
      // on the same node and same level -> just move it
      MeshBlock* pob=FindMeshBlock(on);
      if (pob->prev==NULL) pblock=pob->next;
      else pob->prev->next=pob->next;
      if (pob->next!=NULL) pob->next->prev=pob->prev;
      pob->next=NULL;
      if (n==nbs) { // first
        pob->prev=NULL;
        newlist=pob;
        pmb=newlist;
      } else {
        pmb->next=pob;
        pob->prev=pmb;
        pmb=pmb->next;
      }
      pmb->gid=n; pmb->lid=n-nbs;
    } else {
      enum BoundaryFlag block_bcs[6];
      block_size.nx1 = bnx1, block_size.nx2 = bnx2, block_size.nx3 = bnx3;
      // on a different level or node - create a new block
      SetBlockSizeAndBoundaries(newloc[n], block_size, block_bcs);
      if (n==nbs) { // first
        newlist = new MeshBlock(n, n-nbs, newloc[n], block_size, block_bcs, this,
                                pin, gflag, true);
        pmb=newlist;
      } else {
        pmb->next = new MeshBlock(n, n-nbs, newloc[n], block_size, block_bcs, this,
                                  pin, gflag, true);
        pmb->next->prev=pmb;
        pmb=pmb->next;
      }
      // fill the conservative variables
      if ((loclist[on].level>newloc[n].level)) { // fine to coarse
        for (int ll=0; ll<nlbl; ll++) {
          if (ranklist[on+ll]!=Globals::my_rank) continue;
          // on the same node - restriction
          MeshBlock* pob=FindMeshBlock(on+ll);
          MeshRefinement *pmr=pob->pmr;
          pmr->RestrictCellCenteredValues(pob->phydro->u, pmr->coarse_cons_,
               0, NHYDRO-1, pob->cis, pob->cie, pob->cjs, pob->cje, pob->cks, pob->cke);
          int is=pmb->is+(loclist[on+ll].lx1&1L)*pmb->block_size.nx1/2;
          int js=pmb->js+(loclist[on+ll].lx2&1L)*pmb->block_size.nx2/2;
          int ks=pmb->ks+(loclist[on+ll].lx3&1L)*pmb->block_size.nx3/2;
          AthenaArray<Real> &src=pmr->coarse_cons_;
          AthenaArray<Real> &dst=pmb->phydro->u;
          for (int nv=0; nv<NHYDRO; nv++) {
            for (int k=ks, fk=pob->cks; fk<=pob->cke; k++, fk++) {
              for (int j=js, fj=pob->cjs; fj<=pob->cje; j++, fj++) {
                for (int i=is, fi=pob->cis; fi<=pob->cie; i++, fi++)
                  dst(nv, k, j, i)=src(nv, fk, fj, fi);
          }}}
          if (MAGNETIC_FIELDS_ENABLED) {
            pmr->RestrictFieldX1(pob->pfield->b.x1f, pmr->coarse_b_.x1f,
                         pob->cis, pob->cie+1, pob->cjs, pob->cje, pob->cks, pob->cke);
            pmr->RestrictFieldX2(pob->pfield->b.x2f, pmr->coarse_b_.x2f,
                         pob->cis, pob->cie, pob->cjs, pob->cje+f2, pob->cks, pob->cke);
            pmr->RestrictFieldX3(pob->pfield->b.x3f, pmr->coarse_b_.x3f,
                         pob->cis, pob->cie, pob->cjs, pob->cje, pob->cks, pob->cke+f3);
            FaceField &src=pmr->coarse_b_;
            FaceField &dst=pmb->pfield->b;
            for (int k=ks, fk=pob->cks; fk<=pob->cke; k++, fk++) {
              for (int j=js, fj=pob->cjs; fj<=pob->cje; j++, fj++) {
                for (int i=is, fi=pob->cis; fi<=pob->cie+1; i++, fi++)
                  dst.x1f(k, j, i)=src.x1f(fk, fj, fi);
            }}
            for (int k=ks, fk=pob->cks; fk<=pob->cke; k++, fk++) {
              for (int j=js, fj=pob->cjs; fj<=pob->cje+f2; j++, fj++) {
                for (int i=is, fi=pob->cis; fi<=pob->cie; i++, fi++)
                  dst.x2f(k, j, i)=src.x2f(fk, fj, fi);
            }}
            if (pmb->block_size.nx2==1) {
              int ie=is+block_size.nx1/2-1;
              for (int i=is; i<=ie; i++)
                dst.x2f(pmb->ks, pmb->js+1, i)=dst.x2f(pmb->ks, pmb->js, i);
            }
            for (int k=ks, fk=pob->cks; fk<=pob->cke+f3; k++, fk++) {
              for (int j=js, fj=pob->cjs; fj<=pob->cje; j++, fj++) {
                for (int i=is, fi=pob->cis; fi<=pob->cie; i++, fi++)
                  dst.x3f(k, j, i)=src.x3f(fk, fj, fi);
            }}
            if (pmb->block_size.nx3==1) {
              int ie=is+block_size.nx1/2-1, je=js+block_size.nx2/2-1;
              for (int j=js; j<=je; j++) {
                for (int i=is; i<=ie; i++)
                  dst.x3f(pmb->ks+1, j, i)=dst.x3f(pmb->ks, j, i);
              }
            }
          }
        }
      } else if ((loclist[on].level < newloc[n].level) &&
                 (ranklist[on]==Globals::my_rank)) {
        // coarse to fine on the same node - prolongation
        MeshBlock* pob=FindMeshBlock(on);
        MeshRefinement *pmr=pmb->pmr;
        int is=pob->cis-1, ie=pob->cie+1, js=pob->cjs-f2,
            je=pob->cje+f2, ks=pob->cks-f3, ke=pob->cke+f3;
        int cis=(newloc[n].lx1&1L)*pob->block_size.nx1/2+pob->is-1;
        int cjs=(newloc[n].lx2&1L)*pob->block_size.nx2/2+pob->js-f2;
        int cks=(newloc[n].lx3&1L)*pob->block_size.nx3/2+pob->ks-f3;
        AthenaArray<Real> &src=pob->phydro->u;
        AthenaArray<Real> &dst=pmr->coarse_cons_;
        // fill the coarse buffer
        for (int nv=0; nv<NHYDRO; nv++) {
          for (int k=ks, ck=cks; k<=ke; k++, ck++) {
            for (int j=js, cj=cjs; j<=je; j++, cj++) {
              for (int i=is, ci=cis; i<=ie; i++, ci++)
                dst(nv, k, j, i)=src(nv, ck, cj, ci);
        }}}
        pmr->ProlongateCellCenteredValues(dst, pmb->phydro->u, 0, NHYDRO-1,
                       pob->cis, pob->cie, pob->cjs, pob->cje, pob->cks, pob->cke);
        if (MAGNETIC_FIELDS_ENABLED) {
          FaceField &src=pob->pfield->b;
          FaceField &dst=pmr->coarse_b_;
          for (int k=ks, ck=cks; k<=ke; k++, ck++) {
            for (int j=js, cj=cjs; j<=je; j++, cj++) {
              for (int i=is, ci=cis; i<=ie+1; i++, ci++)
                dst.x1f(k, j, i)=src.x1f(ck, cj, ci);
          }}
          for (int k=ks, ck=cks; k<=ke; k++, ck++) {
            for (int j=js, cj=cjs; j<=je+f2; j++, cj++) {
              for (int i=is, ci=cis; i<=ie; i++, ci++)
                dst.x2f(k, j, i)=src.x2f(ck, cj, ci);
          }}
          for (int k=ks, ck=cks; k<=ke+f3; k++, ck++) {
            for (int j=js, cj=cjs; j<=je; j++, cj++) {
              for (int i=is, ci=cis; i<=ie; i++, ci++)
                dst.x3f(k, j, i)=src.x3f(ck, cj, ci);
          }}
          pmr->ProlongateSharedFieldX1(dst.x1f, pmb->pfield->b.x1f,
                         pob->cis, pob->cie+1, pob->cjs, pob->cje, pob->cks, pob->cke);
          pmr->ProlongateSharedFieldX2(dst.x2f, pmb->pfield->b.x2f,
                         pob->cis, pob->cie, pob->cjs, pob->cje+f2, pob->cks, pob->cke);
          pmr->ProlongateSharedFieldX3(dst.x3f, pmb->pfield->b.x3f,
                         pob->cis, pob->cie, pob->cjs, pob->cje, pob->cks, pob->cke+f3);
          pmr->ProlongateInternalField(pmb->pfield->b, pob->cis, pob->cie,
                                       pob->cjs, pob->cje, pob->cks, pob->cke);
        }
        if (RADIATION_ENABLED) {
          AthenaArray<Real> &radsrc = pob->prad->cons;
          AthenaArray<Real> &raddst = pmr->coarse_rad_cons_;
          for (int nv = 0; nv < pmb->prad->nang; nv++) {
            for (int k = ks, ck = cks; k <= ke; k++, ck++) {
              for (int j = js, cj = cjs; j <= je; j++, cj++) {
                for (int i = is, ci = cis; i <= ie; i++, ci++) {
                  raddst(nv,k,j,i) = radsrc(nv,ck,cj,ci);
                }
              }
            }
          }
          pmr->ProlongateCellCenteredValues(raddst, pmb->prad->cons, 0,
              pmb->prad->nang - 1, pob->cis, pob->cie, pob->cjs, pob->cje, pob->cks,
              pob->cke);
        }
      }
    }
  }
=======
// private member fn, called in Mesh() ctor
>>>>>>> 17ac9f71

// depending on compile- and runtime options, reserve the maximum number of "int physid"
// that might be necessary for each MeshBlock's BoundaryValues object to perform MPI
// communication for all BoundaryVariable objects

// TODO(felker): deduplicate this logic, which combines conditionals in MeshBlock ctor

void Mesh::ReserveMeshBlockPhysIDs() {
#ifdef MPI_PARALLEL
<<<<<<< HEAD
  if (nrecv!=0) {
    int k=0;
    for (int n=nbs; n<=nbe; n++) {
      int on=newtoold[n];
      LogicalLocation &oloc=loclist[on];
      LogicalLocation &nloc=newloc[n];
      MeshBlock *pb=FindMeshBlock(n);
      if (oloc.level==nloc.level) { // same
        if (ranklist[on]==Globals::my_rank) continue;
        MPI_Wait(&(req_recv[k]), MPI_STATUS_IGNORE);
        int p=0;
        BufferUtility::Unpack4DData(recvbuf[k], pb->phydro->u, 0, NHYDRO-1,
                       pb->is, pb->ie, pb->js, pb->je, pb->ks, pb->ke, p);
        if (MAGNETIC_FIELDS_ENABLED) {
          FaceField &dst=pb->pfield->b;
          BufferUtility::Unpack3DData(recvbuf[k], dst.x1f,
                         pb->is, pb->ie+1, pb->js, pb->je, pb->ks, pb->ke, p);
          BufferUtility::Unpack3DData(recvbuf[k], dst.x2f,
                         pb->is, pb->ie, pb->js, pb->je+f2, pb->ks, pb->ke, p);
          BufferUtility::Unpack3DData(recvbuf[k], dst.x3f,
                         pb->is, pb->ie, pb->js, pb->je, pb->ks, pb->ke+f3, p);
          if (pb->block_size.nx2==1) {
            for (int i=pb->is; i<=pb->ie; i++)
              dst.x2f(pb->ks, pb->js+1, i)=dst.x2f(pb->ks, pb->js, i);
          }
          if (pb->block_size.nx3==1) {
            for (int j=pb->js; j<=pb->je; j++) {
              for (int i=pb->is; i<=pb->ie; i++)
                dst.x3f(pb->ks+1, j, i)=dst.x3f(pb->ks, j, i);
            }
          }
        }
        int *dcp=reinterpret_cast<int *>(&(recvbuf[k][p]));
        pb->pmr->deref_count_=*dcp;
        k++;
      } else if (oloc.level>nloc.level) { // f2c
        for (int l=0; l<nlbl; l++) {
          if (ranklist[on+l]==Globals::my_rank) continue;
          LogicalLocation &lloc=loclist[on+l];
          int ox1=lloc.lx1&1L, ox2=lloc.lx2&1L, ox3=lloc.lx3&1L;
          int p=0, is, ie, js, je, ks, ke;
          if (ox1==0) is=pb->is,                      ie=pb->is+pb->block_size.nx1/2-1;
          else        is=pb->is+pb->block_size.nx1/2, ie=pb->ie;
          if (ox2==0) js=pb->js,                      je=pb->js+pb->block_size.nx2/2-f2;
          else        js=pb->js+pb->block_size.nx2/2, je=pb->je;
          if (ox3==0) ks=pb->ks,                      ke=pb->ks+pb->block_size.nx3/2-f3;
          else        ks=pb->ks+pb->block_size.nx3/2, ke=pb->ke;
          MPI_Wait(&(req_recv[k]), MPI_STATUS_IGNORE);
          BufferUtility::Unpack4DData(recvbuf[k], pb->phydro->u, 0, NHYDRO-1,
                         is, ie, js, je, ks, ke, p);
          if (MAGNETIC_FIELDS_ENABLED) {
            FaceField &dst=pb->pfield->b;
            BufferUtility::Unpack3DData(recvbuf[k], dst.x1f,
                           is, ie+1, js, je, ks, ke, p);
            BufferUtility::Unpack3DData(recvbuf[k], dst.x2f,
                           is, ie, js, je+f2, ks, ke, p);
            BufferUtility::Unpack3DData(recvbuf[k], dst.x3f,
                           is, ie, js, je, ks, ke+f3, p);
            if (pb->block_size.nx2==1) {
              for (int i=is; i<=ie; i++)
                dst.x2f(pb->ks, pb->js+1, i)=dst.x2f(pb->ks, pb->js, i);
            }
            if (pb->block_size.nx3==1) {
              for (int j=js; j<=je; j++) {
                for (int i=is; i<=ie; i++)
                  dst.x3f(pb->ks+1, j, i)=dst.x3f(pb->ks, j, i);
              }
            }
          }
          k++;
        }
      } else { // c2f
        if (ranklist[on]==Globals::my_rank) continue;
        MeshRefinement *pmr=pb->pmr;
        int p=0;
        int is=pb->cis-1, ie=pb->cie+1, js=pb->cjs-f2,
            je=pb->cje+f2, ks=pb->cks-f3, ke=pb->cke+f3;
        MPI_Wait(&(req_recv[k]), MPI_STATUS_IGNORE);
        BufferUtility::Unpack4DData(recvbuf[k], pmr->coarse_cons_,
                                    0, NHYDRO-1, is, ie, js, je, ks, ke, p);
        pmr->ProlongateCellCenteredValues(pmr->coarse_cons_, pb->phydro->u, 0, NHYDRO-1,
                                   pb->cis, pb->cie, pb->cjs, pb->cje, pb->cks, pb->cke);
        if (MAGNETIC_FIELDS_ENABLED) {
          BufferUtility::Unpack3DData(recvbuf[k], pmr->coarse_b_.x1f,
                                      is, ie+1, js, je, ks, ke, p);
          BufferUtility::Unpack3DData(recvbuf[k], pmr->coarse_b_.x2f,
                                      is, ie, js, je+f2, ks, ke, p);
          BufferUtility::Unpack3DData(recvbuf[k], pmr->coarse_b_.x3f,
                                      is, ie, js, je, ks, ke+f3, p);
          pmr->ProlongateSharedFieldX1(pmr->coarse_b_.x1f, pb->pfield->b.x1f,
                               pb->cis, pb->cie+1, pb->cjs, pb->cje, pb->cks, pb->cke);
          pmr->ProlongateSharedFieldX2(pmr->coarse_b_.x2f, pb->pfield->b.x2f,
                               pb->cis, pb->cie, pb->cjs, pb->cje+f2, pb->cks, pb->cke);
          pmr->ProlongateSharedFieldX3(pmr->coarse_b_.x3f, pb->pfield->b.x3f,
                               pb->cis, pb->cie, pb->cjs, pb->cje, pb->cks, pb->cke+f3);
          pmr->ProlongateInternalField(pb->pfield->b, pb->cis, pb->cie,
                                       pb->cjs, pb->cje, pb->cks, pb->cke);
        }
        if (RADIATION_ENABLED) {
          BufferUtility::Unpack4DData(recvbuf[k], pmr->coarse_rad_cons_, 0,
              pmb->prad->nang - 1, is, ie, js, je, ks, ke, p);
          pmr->ProlongateCellCenteredValues(pmr->coarse_rad_cons_, pb->prad->cons, 0,
              pmb->prad->nang - 1, pb->cis, pb->cie, pb->cjs, pb->cje, pb->cks, pb->cke);
        }
        k++;
      }
    }
=======
  // if (FLUID_ENABLED) {
  // Advance Mesh's shared counter (initialized to next_phys_id=1 if MPI)
  // Greedy reservation of phys IDs (only 1 of 2 needed for Hydro if multilevel==false)
  ReserveTagPhysIDs(HydroBoundaryVariable::max_phys_id);
  //  }
  if (MAGNETIC_FIELDS_ENABLED) {
    ReserveTagPhysIDs(FaceCenteredBoundaryVariable::max_phys_id);
>>>>>>> 17ac9f71
  }
  if (SELF_GRAVITY_ENABLED) {
    ReserveTagPhysIDs(CellCenteredBoundaryVariable::max_phys_id);
  }
  if (NSCALARS > 0) {
    ReserveTagPhysIDs(CellCenteredBoundaryVariable::max_phys_id);
  }
#endif
  return;
}<|MERGE_RESOLUTION|>--- conflicted
+++ resolved
@@ -1221,20 +1221,16 @@
 }
 
 //----------------------------------------------------------------------------------------
-<<<<<<< HEAD
-//! \fn void Mesh::EnrollUserExplicitRadSourceFunction(RadSrcTermFunc_t my_func)
+//! \fn void Mesh::EnrollUserExplicitRadSourceFunction(RadSrcTermFunc my_func)
 //  \brief Enroll a user-defined radiation source function
 
-void Mesh::EnrollUserExplicitRadSourceFunction(RadSrcTermFunc_t my_func) {
+void Mesh::EnrollUserExplicitRadSourceFunction(RadSrcTermFunc my_func) {
   UserRadSourceTerm_ = my_func;
   return;
 }
 
 //----------------------------------------------------------------------------------------
 //! \fn void Mesh::EnrollUserTimeStepFunction(TimeStepFunc_t my_func)
-=======
-//! \fn void Mesh::EnrollUserTimeStepFunction(TimeStepFunc my_func)
->>>>>>> 17ac9f71
 //  \brief Enroll a user-defined time step function
 
 void Mesh::EnrollUserTimeStepFunction(TimeStepFunc my_func) {
@@ -1402,68 +1398,15 @@
       pmgrd->Solve(1);
 
 #pragma omp parallel num_threads(nthreads)
-<<<<<<< HEAD
-{
-    MeshBlock *pmb;
-    Hydro *phydro;
-    Field *pfield;
-    Radiation *prad;
-    BoundaryValues *pbval;
-
-    // prepare to receive conserved variables
-#pragma omp for private(pmb,pbval)
-    for (int i=0; i<nmb; ++i) {
-      pmb=pmb_array[i]; pbval=pmb->pbval;
-      pbval->Initialize();
-      pbval->StartReceivingForInit(true);
-    }
-
-    // send conserved variables
-#pragma omp for private(pmb,pbval)
-    for (int i=0; i<nmb; ++i) {
-      pmb=pmb_array[i]; pbval=pmb->pbval;
-      pbval->SendCellCenteredBoundaryBuffers(pmb->phydro->u, HYDRO_CONS);
-      if (MAGNETIC_FIELDS_ENABLED) {
-        pbval->SendFieldBoundaryBuffers(pmb->pfield->b);
-      }
-      if (RADIATION_ENABLED) {
-        pbval->SendCellCenteredBoundaryBuffers(pmb->prad->cons, RAD_CONS);
-      }
-    }
-=======
     {
       MeshBlock *pmb;
       Hydro *phydro;
       Field *pfield;
+      Radiation *prad;
       BoundaryValues *pbval;
->>>>>>> 17ac9f71
 
       // prepare to receive conserved variables
 #pragma omp for private(pmb,pbval)
-<<<<<<< HEAD
-    for (int i=0; i<nmb; ++i) {
-      pmb=pmb_array[i]; pbval=pmb->pbval;
-      pbval->ReceiveCellCenteredBoundaryBuffersWithWait(pmb->phydro->u, HYDRO_CONS);
-      if (MAGNETIC_FIELDS_ENABLED) {
-        pbval->ReceiveFieldBoundaryBuffersWithWait(pmb->pfield->b);
-      }
-      if (RADIATION_ENABLED) {
-        pbval->ReceiveCellCenteredBoundaryBuffersWithWait(pmb->prad->cons, RAD_CONS);
-      }
-      // send and receive shearingbox boundary conditions
-      if (SHEARING_BOX) {
-        pbval->SendHydroShearingboxBoundaryBuffersForInit(pmb->phydro->u, true);
-      }
-      pbval->ClearBoundaryForInit(true);
-    }
-
-    // With AMR/SMR GR send primitives to enable cons->prim before prolongation
-    if (GENERAL_RELATIVITY && multilevel) {
-
-      // prepare to receive primitives
-#pragma omp for
-=======
->>>>>>> 17ac9f71
       for (int i=0; i<nmb; ++i) {
         pmb = pmb_array[i]; pbval = pmb->pbval;
         if (SHEARING_BOX) {
@@ -1481,79 +1424,29 @@
         pmb->phydro->hbvar.SendBoundaryBuffers();
         if (MAGNETIC_FIELDS_ENABLED)
           pmb->pfield->fbvar.SendBoundaryBuffers();
+        if (RADIATION_ENABLED) {
+          pmb->prad->rbvar.SwapRadQuantity(pmb->prad->cons, RadBoundaryQuantity::cons);
+          pmb->prad->rbvar.SendBoundaryBuffers();
+        }
       }
 
       // wait to receive conserved variables
 #pragma omp for private(pmb,pbval)
       for (int i=0; i<nmb; ++i) {
-<<<<<<< HEAD
-        pmb=pmb_array[i]; pbval=pmb->pbval;
-        pbval->ReceiveCellCenteredBoundaryBuffersWithWait(pmb->phydro->w, HYDRO_PRIM);
-        pbval->ClearBoundaryForInit(false);
-      }
-    }
-
-    // begin fourth-order correction of midpoint initial condition:
-    // --------------------------
-
-    // correct IC on all MeshBlocks or none; switch cannot be toggled independently
-    bool correct_ic = pmb_array[0]->precon->correct_ic;
-    if (correct_ic == true) {
-#pragma omp for private(pmb, phydro, pfield, prad, pbval)
-      for (int i=0; i<nmb; ++i) {
-        pmb = pmb_array[i];
-        phydro = pmb->phydro;
-        pfield = pmb->pfield;
-        prad = pmb->prad;
-        pbval = pmb->pbval;
-
-        // Assume cell-centered analytic value is computed at all real cells, and ghost
-        // cells with the cell-centered U have been exchanged
-        int il=pmb->is, iu=pmb->ie, jl=pmb->js, ju=pmb->je, kl=pmb->ks, ku=pmb->ke;
-
-        // Laplacian of cell-averaged conserved variables
-        AthenaArray<Real> delta_cons_;
-
-        // Allocate memory for 4D Laplacian
-        int ncells1 = pmb->block_size.nx1 + 2*(NGHOST);
-        int ncells2 = 1, ncells3 = 1;
-        if (pmb->block_size.nx2 > 1) ncells2 = pmb->block_size.nx2 + 2*(NGHOST);
-        if (pmb->block_size.nx3 > 1) ncells3 = pmb->block_size.nx3 + 2*(NGHOST);
-        int ncells4 = NHYDRO;
-        int nl = 0;
-        int nu = ncells4-1;
-        delta_cons_.NewAthenaArray(ncells4, ncells3, ncells2, ncells1);
-
-        // Compute and store Laplacian of cell-averaged conserved variables
-        pmb->pcoord->Laplacian(phydro->u, delta_cons_, il, iu, jl, ju, kl, ku, nl, nu);
-        // TODO(kfelker): assuming uniform mesh with dx1f=dx2f=dx3f, so this factors out
-        // TODO(kfelker): also, this may need to be dx1v, since Laplacian is cell-centered
-        Real h = pmb->pcoord->dx1f(il);  // pco->dx1f(i); inside loop
-        Real C = (h*h)/24.0;
-
-        // Compute fourth-order approximation to cell-centered conserved variables
-        for (int n=nl; n<=nu; ++n) {
-          for (int k=kl; k<=ku; ++k) {
-            for (int j=jl; j<=ju; ++j) {
-              for (int i=il; i<=iu; ++i) {
-                // We do not actually need to store all cell-centered conserved variables,
-                // but the ConservedToPrimitivePointwise() implementation operates on 4D
-                phydro->u(n,k,j,i) = phydro->u(n,k,j,i) + C*delta_cons_(n,k,j,i);
-              }
-            }
-          }
-=======
         pmb = pmb_array[i]; pbval = pmb->pbval;
         pmb->phydro->hbvar.SwapHydroQuantity(pmb->phydro->u,
                                                HydroBoundaryQuantity::cons);
         pmb->phydro->hbvar.ReceiveAndSetBoundariesWithWait();
         if (MAGNETIC_FIELDS_ENABLED)
           pmb->pfield->fbvar.ReceiveAndSetBoundariesWithWait();
+        if (RADIATION_ENABLED) {
+          pmb->prad->rbvar.SwapRadQuantity(pmb->prad->cons, RadBoundaryQuantity::cons);
+          pmb->prad->rbvar.ReceiveAndSetBoundariesWithWait();
+        }
         // KGF: disable shearing box bvals/ calls
         // send and receive shearing box boundary conditions
         if (SHEARING_BOX) {
           pmb->phydro->hbvar.SendShearingBoxBoundaryBuffersForInit();
->>>>>>> 17ac9f71
         }
         pbval->ClearBoundary(BoundaryCommSubset::mesh_init);
       }
@@ -1574,6 +1467,10 @@
           pmb->phydro->hbvar.SwapHydroQuantity(pmb->phydro->w,
                                                  HydroBoundaryQuantity::prim);
           pmb->phydro->hbvar.SendBoundaryBuffers();
+          if (RADIATION_ENABLED) {
+            pmb->prad->rbvar.SwapRadQuantity(pmb->prad->prim, RadBoundaryQuantity::prim);
+            pmb->prad->rbvar.SendBoundaryBuffers();
+          }
         }
 
         // wait to receive AMR/SMR GR primitives
@@ -1583,9 +1480,16 @@
           pmb->phydro->hbvar.SwapHydroQuantity(pmb->phydro->w,
                                                  HydroBoundaryQuantity::prim);
           pmb->phydro->hbvar.ReceiveAndSetBoundariesWithWait();
+          if (RADIATION_ENABLED) {
+            pmb->prad->rbvar.SwapRadQuantity(pmb->prad->prim, RadBoundaryQuantity::prim);
+            pmb->prad->rbvar.ReceiveAndSetBoundariesWithWait();
+          }
           pbval->ClearBoundary(BoundaryCommSubset::gr_amr);
           pmb->phydro->hbvar.SwapHydroQuantity(pmb->phydro->u,
                                                  HydroBoundaryQuantity::cons);
+          if (RADIATION_ENABLED) {
+            pmb->prad->rbvar.SwapRadQuantity(pmb->prad->cons, RadBoundaryQuantity::cons);
+          }
         }
       } // multilevel
 
@@ -1595,65 +1499,11 @@
       if (correct_ic == true)
         CorrectMidpointInitialCondition(pmb_array, nmb);
 
-<<<<<<< HEAD
-    // Now do prolongation, compute primitives, apply BCs
-#pragma omp for private(pmb, pbval, phydro, pfield, prad)
-      for (int i=0; i<nmb; ++i) {
-      pmb = pmb_array[i];
-      pbval = pmb->pbval;
-      phydro = pmb->phydro;
-      pfield = pmb->pfield;
-      prad = pmb->prad;
-      if (multilevel==true)
-        pbval->ProlongateBoundaries(phydro->w, phydro->u, pfield->b, pfield->bcc,
-                                    prad->prim, prad->cons, time, 0.0);
-
-      int il=pmb->is, iu=pmb->ie, jl=pmb->js, ju=pmb->je, kl=pmb->ks, ku=pmb->ke;
-      if (pbval->nblevel[1][1][0]!=-1) il-=NGHOST;
-      if (pbval->nblevel[1][1][2]!=-1) iu+=NGHOST;
-      if (pmb->block_size.nx2 > 1) {
-        if (pbval->nblevel[1][0][1]!=-1) jl-=NGHOST;
-        if (pbval->nblevel[1][2][1]!=-1) ju+=NGHOST;
-      }
-      if (pmb->block_size.nx3 > 1) {
-        if (pbval->nblevel[0][1][1]!=-1) kl-=NGHOST;
-        if (pbval->nblevel[2][1][1]!=-1) ku+=NGHOST;
-      }
-      pmb->peos->ConservedToPrimitive(phydro->u, phydro->w1, pfield->b,
-                                      phydro->w, pfield->bcc, pmb->pcoord,
-                                      il, iu, jl, ju, kl, ku);
-      if (RADIATION_ENABLED) {
-        pmb->prad->ConservedToPrimitive(prad->cons, prad->prim, pmb->pcoord, il, iu, jl,
-            ju, kl, ku);
-      }
-      // --------------------------
-      int order = pmb->precon->xorder;
-      if (order == 4) {
-        // fourth-order EOS:
-        // for hydro, shrink buffer by 1 on all sides
-        if (pbval->nblevel[1][1][0] != -1) il+=1;
-        if (pbval->nblevel[1][1][2] != -1) iu-=1;
-        if (pbval->nblevel[1][0][1] != -1) jl+=1;
-        if (pbval->nblevel[1][2][1] != -1) ju-=1;
-        if (pbval->nblevel[0][1][1] != -1) kl+=1;
-        if (pbval->nblevel[2][1][1] != -1) ku-=1;
-        // for MHD, shrink buffer by 3
-        // TODO(kfelker): add MHD loop limit calculation for 4th order W(U)
-        pmb->peos->ConservedToPrimitiveCellAverage(phydro->u, phydro->w1, pfield->b,
-                                                   phydro->w, pfield->bcc, pmb->pcoord,
-                                                   il, iu, jl, ju, kl, ku);
-      }
-      // --------------------------
-      // end fourth-order EOS
-      pbval->ApplyPhysicalBoundaries(phydro->w, phydro->u, pfield->b, pfield->bcc,
-                                     prad->prim, prad->cons, time, 0.0);
-    }
-=======
       // Now do prolongation, compute primitives, apply BCs
-#pragma omp for private(pmb,pbval,phydro,pfield)
+#pragma omp for private(pmb,pbval,phydro,pfield,prad)
       for (int i=0; i<nmb; ++i) {
         pmb = pmb_array[i];
-        pbval = pmb->pbval, phydro = pmb->phydro, pfield = pmb->pfield;
+        pbval = pmb->pbval, phydro = pmb->phydro, pfield = pmb->pfield, prad = pmb->prad;
         if (multilevel)
           pbval->ProlongateBoundaries(time, 0.0);
 
@@ -1673,6 +1523,10 @@
         pmb->peos->ConservedToPrimitive(phydro->u, phydro->w1, pfield->b,
                                         phydro->w, pfield->bcc, pmb->pcoord,
                                         il, iu, jl, ju, kl, ku);
+        if (RADIATION_ENABLED) {
+          pmb->prad->ConservedToPrimitive(prad->cons, prad->prim, pmb->pcoord, il, iu, jl,
+              ju, kl, ku);
+        }
         // --------------------------
         int order = pmb->precon->xorder;
         if (order == 4) {
@@ -1694,9 +1548,11 @@
         // end fourth-order EOS
         pmb->phydro->hbvar.SwapHydroQuantity(pmb->phydro->w,
                                                HydroBoundaryQuantity::prim);
+        if (RADIATION_ENABLED) {
+          pmb->prad->rbvar.SwapRadQuantity(pmb->prad->prim, RadBoundaryQuantity::prim);
+        }
         pbval->ApplyPhysicalBoundaries(time, 0.0);
       }
->>>>>>> 17ac9f71
 
       // Calc initial diffusion coefficients
 #pragma omp for private(pmb,phydro,pfield)
@@ -1957,175 +1813,7 @@
   return start_id;
 }
 
-<<<<<<< HEAD
-  // Step 7. construct a new MeshBlock list
-  // move the data within the node
-  MeshBlock *newlist=NULL;
-
-  RegionSize block_size=pblock->block_size;
-
-  for (int n=nbs; n<=nbe; n++) {
-    int on=newtoold[n];
-    if ((ranklist[on]==Globals::my_rank) && (loclist[on].level == newloc[n].level)) {
-      // on the same node and same level -> just move it
-      MeshBlock* pob=FindMeshBlock(on);
-      if (pob->prev==NULL) pblock=pob->next;
-      else pob->prev->next=pob->next;
-      if (pob->next!=NULL) pob->next->prev=pob->prev;
-      pob->next=NULL;
-      if (n==nbs) { // first
-        pob->prev=NULL;
-        newlist=pob;
-        pmb=newlist;
-      } else {
-        pmb->next=pob;
-        pob->prev=pmb;
-        pmb=pmb->next;
-      }
-      pmb->gid=n; pmb->lid=n-nbs;
-    } else {
-      enum BoundaryFlag block_bcs[6];
-      block_size.nx1 = bnx1, block_size.nx2 = bnx2, block_size.nx3 = bnx3;
-      // on a different level or node - create a new block
-      SetBlockSizeAndBoundaries(newloc[n], block_size, block_bcs);
-      if (n==nbs) { // first
-        newlist = new MeshBlock(n, n-nbs, newloc[n], block_size, block_bcs, this,
-                                pin, gflag, true);
-        pmb=newlist;
-      } else {
-        pmb->next = new MeshBlock(n, n-nbs, newloc[n], block_size, block_bcs, this,
-                                  pin, gflag, true);
-        pmb->next->prev=pmb;
-        pmb=pmb->next;
-      }
-      // fill the conservative variables
-      if ((loclist[on].level>newloc[n].level)) { // fine to coarse
-        for (int ll=0; ll<nlbl; ll++) {
-          if (ranklist[on+ll]!=Globals::my_rank) continue;
-          // on the same node - restriction
-          MeshBlock* pob=FindMeshBlock(on+ll);
-          MeshRefinement *pmr=pob->pmr;
-          pmr->RestrictCellCenteredValues(pob->phydro->u, pmr->coarse_cons_,
-               0, NHYDRO-1, pob->cis, pob->cie, pob->cjs, pob->cje, pob->cks, pob->cke);
-          int is=pmb->is+(loclist[on+ll].lx1&1L)*pmb->block_size.nx1/2;
-          int js=pmb->js+(loclist[on+ll].lx2&1L)*pmb->block_size.nx2/2;
-          int ks=pmb->ks+(loclist[on+ll].lx3&1L)*pmb->block_size.nx3/2;
-          AthenaArray<Real> &src=pmr->coarse_cons_;
-          AthenaArray<Real> &dst=pmb->phydro->u;
-          for (int nv=0; nv<NHYDRO; nv++) {
-            for (int k=ks, fk=pob->cks; fk<=pob->cke; k++, fk++) {
-              for (int j=js, fj=pob->cjs; fj<=pob->cje; j++, fj++) {
-                for (int i=is, fi=pob->cis; fi<=pob->cie; i++, fi++)
-                  dst(nv, k, j, i)=src(nv, fk, fj, fi);
-          }}}
-          if (MAGNETIC_FIELDS_ENABLED) {
-            pmr->RestrictFieldX1(pob->pfield->b.x1f, pmr->coarse_b_.x1f,
-                         pob->cis, pob->cie+1, pob->cjs, pob->cje, pob->cks, pob->cke);
-            pmr->RestrictFieldX2(pob->pfield->b.x2f, pmr->coarse_b_.x2f,
-                         pob->cis, pob->cie, pob->cjs, pob->cje+f2, pob->cks, pob->cke);
-            pmr->RestrictFieldX3(pob->pfield->b.x3f, pmr->coarse_b_.x3f,
-                         pob->cis, pob->cie, pob->cjs, pob->cje, pob->cks, pob->cke+f3);
-            FaceField &src=pmr->coarse_b_;
-            FaceField &dst=pmb->pfield->b;
-            for (int k=ks, fk=pob->cks; fk<=pob->cke; k++, fk++) {
-              for (int j=js, fj=pob->cjs; fj<=pob->cje; j++, fj++) {
-                for (int i=is, fi=pob->cis; fi<=pob->cie+1; i++, fi++)
-                  dst.x1f(k, j, i)=src.x1f(fk, fj, fi);
-            }}
-            for (int k=ks, fk=pob->cks; fk<=pob->cke; k++, fk++) {
-              for (int j=js, fj=pob->cjs; fj<=pob->cje+f2; j++, fj++) {
-                for (int i=is, fi=pob->cis; fi<=pob->cie; i++, fi++)
-                  dst.x2f(k, j, i)=src.x2f(fk, fj, fi);
-            }}
-            if (pmb->block_size.nx2==1) {
-              int ie=is+block_size.nx1/2-1;
-              for (int i=is; i<=ie; i++)
-                dst.x2f(pmb->ks, pmb->js+1, i)=dst.x2f(pmb->ks, pmb->js, i);
-            }
-            for (int k=ks, fk=pob->cks; fk<=pob->cke+f3; k++, fk++) {
-              for (int j=js, fj=pob->cjs; fj<=pob->cje; j++, fj++) {
-                for (int i=is, fi=pob->cis; fi<=pob->cie; i++, fi++)
-                  dst.x3f(k, j, i)=src.x3f(fk, fj, fi);
-            }}
-            if (pmb->block_size.nx3==1) {
-              int ie=is+block_size.nx1/2-1, je=js+block_size.nx2/2-1;
-              for (int j=js; j<=je; j++) {
-                for (int i=is; i<=ie; i++)
-                  dst.x3f(pmb->ks+1, j, i)=dst.x3f(pmb->ks, j, i);
-              }
-            }
-          }
-        }
-      } else if ((loclist[on].level < newloc[n].level) &&
-                 (ranklist[on]==Globals::my_rank)) {
-        // coarse to fine on the same node - prolongation
-        MeshBlock* pob=FindMeshBlock(on);
-        MeshRefinement *pmr=pmb->pmr;
-        int is=pob->cis-1, ie=pob->cie+1, js=pob->cjs-f2,
-            je=pob->cje+f2, ks=pob->cks-f3, ke=pob->cke+f3;
-        int cis=(newloc[n].lx1&1L)*pob->block_size.nx1/2+pob->is-1;
-        int cjs=(newloc[n].lx2&1L)*pob->block_size.nx2/2+pob->js-f2;
-        int cks=(newloc[n].lx3&1L)*pob->block_size.nx3/2+pob->ks-f3;
-        AthenaArray<Real> &src=pob->phydro->u;
-        AthenaArray<Real> &dst=pmr->coarse_cons_;
-        // fill the coarse buffer
-        for (int nv=0; nv<NHYDRO; nv++) {
-          for (int k=ks, ck=cks; k<=ke; k++, ck++) {
-            for (int j=js, cj=cjs; j<=je; j++, cj++) {
-              for (int i=is, ci=cis; i<=ie; i++, ci++)
-                dst(nv, k, j, i)=src(nv, ck, cj, ci);
-        }}}
-        pmr->ProlongateCellCenteredValues(dst, pmb->phydro->u, 0, NHYDRO-1,
-                       pob->cis, pob->cie, pob->cjs, pob->cje, pob->cks, pob->cke);
-        if (MAGNETIC_FIELDS_ENABLED) {
-          FaceField &src=pob->pfield->b;
-          FaceField &dst=pmr->coarse_b_;
-          for (int k=ks, ck=cks; k<=ke; k++, ck++) {
-            for (int j=js, cj=cjs; j<=je; j++, cj++) {
-              for (int i=is, ci=cis; i<=ie+1; i++, ci++)
-                dst.x1f(k, j, i)=src.x1f(ck, cj, ci);
-          }}
-          for (int k=ks, ck=cks; k<=ke; k++, ck++) {
-            for (int j=js, cj=cjs; j<=je+f2; j++, cj++) {
-              for (int i=is, ci=cis; i<=ie; i++, ci++)
-                dst.x2f(k, j, i)=src.x2f(ck, cj, ci);
-          }}
-          for (int k=ks, ck=cks; k<=ke+f3; k++, ck++) {
-            for (int j=js, cj=cjs; j<=je; j++, cj++) {
-              for (int i=is, ci=cis; i<=ie; i++, ci++)
-                dst.x3f(k, j, i)=src.x3f(ck, cj, ci);
-          }}
-          pmr->ProlongateSharedFieldX1(dst.x1f, pmb->pfield->b.x1f,
-                         pob->cis, pob->cie+1, pob->cjs, pob->cje, pob->cks, pob->cke);
-          pmr->ProlongateSharedFieldX2(dst.x2f, pmb->pfield->b.x2f,
-                         pob->cis, pob->cie, pob->cjs, pob->cje+f2, pob->cks, pob->cke);
-          pmr->ProlongateSharedFieldX3(dst.x3f, pmb->pfield->b.x3f,
-                         pob->cis, pob->cie, pob->cjs, pob->cje, pob->cks, pob->cke+f3);
-          pmr->ProlongateInternalField(pmb->pfield->b, pob->cis, pob->cie,
-                                       pob->cjs, pob->cje, pob->cks, pob->cke);
-        }
-        if (RADIATION_ENABLED) {
-          AthenaArray<Real> &radsrc = pob->prad->cons;
-          AthenaArray<Real> &raddst = pmr->coarse_rad_cons_;
-          for (int nv = 0; nv < pmb->prad->nang; nv++) {
-            for (int k = ks, ck = cks; k <= ke; k++, ck++) {
-              for (int j = js, cj = cjs; j <= je; j++, cj++) {
-                for (int i = is, ci = cis; i <= ie; i++, ci++) {
-                  raddst(nv,k,j,i) = radsrc(nv,ck,cj,ci);
-                }
-              }
-            }
-          }
-          pmr->ProlongateCellCenteredValues(raddst, pmb->prad->cons, 0,
-              pmb->prad->nang - 1, pob->cis, pob->cie, pob->cjs, pob->cje, pob->cks,
-              pob->cke);
-        }
-      }
-    }
-  }
-=======
 // private member fn, called in Mesh() ctor
->>>>>>> 17ac9f71
 
 // depending on compile- and runtime options, reserve the maximum number of "int physid"
 // that might be necessary for each MeshBlock's BoundaryValues object to perform MPI
@@ -2135,115 +1823,6 @@
 
 void Mesh::ReserveMeshBlockPhysIDs() {
 #ifdef MPI_PARALLEL
-<<<<<<< HEAD
-  if (nrecv!=0) {
-    int k=0;
-    for (int n=nbs; n<=nbe; n++) {
-      int on=newtoold[n];
-      LogicalLocation &oloc=loclist[on];
-      LogicalLocation &nloc=newloc[n];
-      MeshBlock *pb=FindMeshBlock(n);
-      if (oloc.level==nloc.level) { // same
-        if (ranklist[on]==Globals::my_rank) continue;
-        MPI_Wait(&(req_recv[k]), MPI_STATUS_IGNORE);
-        int p=0;
-        BufferUtility::Unpack4DData(recvbuf[k], pb->phydro->u, 0, NHYDRO-1,
-                       pb->is, pb->ie, pb->js, pb->je, pb->ks, pb->ke, p);
-        if (MAGNETIC_FIELDS_ENABLED) {
-          FaceField &dst=pb->pfield->b;
-          BufferUtility::Unpack3DData(recvbuf[k], dst.x1f,
-                         pb->is, pb->ie+1, pb->js, pb->je, pb->ks, pb->ke, p);
-          BufferUtility::Unpack3DData(recvbuf[k], dst.x2f,
-                         pb->is, pb->ie, pb->js, pb->je+f2, pb->ks, pb->ke, p);
-          BufferUtility::Unpack3DData(recvbuf[k], dst.x3f,
-                         pb->is, pb->ie, pb->js, pb->je, pb->ks, pb->ke+f3, p);
-          if (pb->block_size.nx2==1) {
-            for (int i=pb->is; i<=pb->ie; i++)
-              dst.x2f(pb->ks, pb->js+1, i)=dst.x2f(pb->ks, pb->js, i);
-          }
-          if (pb->block_size.nx3==1) {
-            for (int j=pb->js; j<=pb->je; j++) {
-              for (int i=pb->is; i<=pb->ie; i++)
-                dst.x3f(pb->ks+1, j, i)=dst.x3f(pb->ks, j, i);
-            }
-          }
-        }
-        int *dcp=reinterpret_cast<int *>(&(recvbuf[k][p]));
-        pb->pmr->deref_count_=*dcp;
-        k++;
-      } else if (oloc.level>nloc.level) { // f2c
-        for (int l=0; l<nlbl; l++) {
-          if (ranklist[on+l]==Globals::my_rank) continue;
-          LogicalLocation &lloc=loclist[on+l];
-          int ox1=lloc.lx1&1L, ox2=lloc.lx2&1L, ox3=lloc.lx3&1L;
-          int p=0, is, ie, js, je, ks, ke;
-          if (ox1==0) is=pb->is,                      ie=pb->is+pb->block_size.nx1/2-1;
-          else        is=pb->is+pb->block_size.nx1/2, ie=pb->ie;
-          if (ox2==0) js=pb->js,                      je=pb->js+pb->block_size.nx2/2-f2;
-          else        js=pb->js+pb->block_size.nx2/2, je=pb->je;
-          if (ox3==0) ks=pb->ks,                      ke=pb->ks+pb->block_size.nx3/2-f3;
-          else        ks=pb->ks+pb->block_size.nx3/2, ke=pb->ke;
-          MPI_Wait(&(req_recv[k]), MPI_STATUS_IGNORE);
-          BufferUtility::Unpack4DData(recvbuf[k], pb->phydro->u, 0, NHYDRO-1,
-                         is, ie, js, je, ks, ke, p);
-          if (MAGNETIC_FIELDS_ENABLED) {
-            FaceField &dst=pb->pfield->b;
-            BufferUtility::Unpack3DData(recvbuf[k], dst.x1f,
-                           is, ie+1, js, je, ks, ke, p);
-            BufferUtility::Unpack3DData(recvbuf[k], dst.x2f,
-                           is, ie, js, je+f2, ks, ke, p);
-            BufferUtility::Unpack3DData(recvbuf[k], dst.x3f,
-                           is, ie, js, je, ks, ke+f3, p);
-            if (pb->block_size.nx2==1) {
-              for (int i=is; i<=ie; i++)
-                dst.x2f(pb->ks, pb->js+1, i)=dst.x2f(pb->ks, pb->js, i);
-            }
-            if (pb->block_size.nx3==1) {
-              for (int j=js; j<=je; j++) {
-                for (int i=is; i<=ie; i++)
-                  dst.x3f(pb->ks+1, j, i)=dst.x3f(pb->ks, j, i);
-              }
-            }
-          }
-          k++;
-        }
-      } else { // c2f
-        if (ranklist[on]==Globals::my_rank) continue;
-        MeshRefinement *pmr=pb->pmr;
-        int p=0;
-        int is=pb->cis-1, ie=pb->cie+1, js=pb->cjs-f2,
-            je=pb->cje+f2, ks=pb->cks-f3, ke=pb->cke+f3;
-        MPI_Wait(&(req_recv[k]), MPI_STATUS_IGNORE);
-        BufferUtility::Unpack4DData(recvbuf[k], pmr->coarse_cons_,
-                                    0, NHYDRO-1, is, ie, js, je, ks, ke, p);
-        pmr->ProlongateCellCenteredValues(pmr->coarse_cons_, pb->phydro->u, 0, NHYDRO-1,
-                                   pb->cis, pb->cie, pb->cjs, pb->cje, pb->cks, pb->cke);
-        if (MAGNETIC_FIELDS_ENABLED) {
-          BufferUtility::Unpack3DData(recvbuf[k], pmr->coarse_b_.x1f,
-                                      is, ie+1, js, je, ks, ke, p);
-          BufferUtility::Unpack3DData(recvbuf[k], pmr->coarse_b_.x2f,
-                                      is, ie, js, je+f2, ks, ke, p);
-          BufferUtility::Unpack3DData(recvbuf[k], pmr->coarse_b_.x3f,
-                                      is, ie, js, je, ks, ke+f3, p);
-          pmr->ProlongateSharedFieldX1(pmr->coarse_b_.x1f, pb->pfield->b.x1f,
-                               pb->cis, pb->cie+1, pb->cjs, pb->cje, pb->cks, pb->cke);
-          pmr->ProlongateSharedFieldX2(pmr->coarse_b_.x2f, pb->pfield->b.x2f,
-                               pb->cis, pb->cie, pb->cjs, pb->cje+f2, pb->cks, pb->cke);
-          pmr->ProlongateSharedFieldX3(pmr->coarse_b_.x3f, pb->pfield->b.x3f,
-                               pb->cis, pb->cie, pb->cjs, pb->cje, pb->cks, pb->cke+f3);
-          pmr->ProlongateInternalField(pb->pfield->b, pb->cis, pb->cie,
-                                       pb->cjs, pb->cje, pb->cks, pb->cke);
-        }
-        if (RADIATION_ENABLED) {
-          BufferUtility::Unpack4DData(recvbuf[k], pmr->coarse_rad_cons_, 0,
-              pmb->prad->nang - 1, is, ie, js, je, ks, ke, p);
-          pmr->ProlongateCellCenteredValues(pmr->coarse_rad_cons_, pb->prad->cons, 0,
-              pmb->prad->nang - 1, pb->cis, pb->cie, pb->cjs, pb->cje, pb->cks, pb->cke);
-        }
-        k++;
-      }
-    }
-=======
   // if (FLUID_ENABLED) {
   // Advance Mesh's shared counter (initialized to next_phys_id=1 if MPI)
   // Greedy reservation of phys IDs (only 1 of 2 needed for Hydro if multilevel==false)
@@ -2251,7 +1830,9 @@
   //  }
   if (MAGNETIC_FIELDS_ENABLED) {
     ReserveTagPhysIDs(FaceCenteredBoundaryVariable::max_phys_id);
->>>>>>> 17ac9f71
+  }
+  if (RADIATION_ENABLED) {
+    ReserveTagPhysIDs(CellCenteredBoundaryVariable::max_phys_id);
   }
   if (SELF_GRAVITY_ENABLED) {
     ReserveTagPhysIDs(CellCenteredBoundaryVariable::max_phys_id);
