--- conflicted
+++ resolved
@@ -104,11 +104,7 @@
     sts_loc(TaskType::main_int),
     muj(), nuj(), muj_tilde(), gammaj_tilde(),
     nbnew(), nbdel(),
-<<<<<<< HEAD
-    step_since_lb(), gflag(), turb_flag(), fmturb_flag(), amr_updated(multilevel),
-=======
-    step_since_lb(), turb_flag(), amr_updated(multilevel),
->>>>>>> a0a112fa
+    step_since_lb(), turb_flag(), fmturb_flag(), amr_updated(multilevel),
     // private members:
     next_phys_id_(), num_mesh_threads_(pin->GetOrAddInteger("mesh", "num_threads", 1)),
     gids_(), gide_(),
@@ -602,11 +598,7 @@
     sts_loc(TaskType::main_int),
     muj(), nuj(), muj_tilde(), gammaj_tilde(),
     nbnew(), nbdel(),
-<<<<<<< HEAD
-    step_since_lb(), gflag(), turb_flag(), fmturb_flag(), amr_updated(multilevel),
-=======
-    step_since_lb(), turb_flag(), amr_updated(multilevel),
->>>>>>> a0a112fa
+    step_since_lb(), turb_flag(), fmturb_flag(), amr_updated(multilevel),
     // private members:
     next_phys_id_(), num_mesh_threads_(pin->GetOrAddInteger("mesh", "num_threads", 1)),
     gids_(), gide_(),
