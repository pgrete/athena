//========================================================================================
// Athena++ astrophysical MHD code
// Copyright(C) 2014 James M. Stone <jmstone@princeton.edu> and other code contributors
// Licensed under the 3-clause BSD License, see LICENSE file for details
//========================================================================================
//! \file mesh.cpp
//! \brief implementation of functions in MeshBlock class

// C headers

// C++ headers
#include <algorithm>  // sort()
#include <cstdlib>
#include <cstring>    // memcpy()
#include <ctime>      // clock(), CLOCKS_PER_SEC, clock_t
#include <iomanip>
#include <iostream>
#include <sstream>
#include <stdexcept>  // runtime_error
#include <string>     // c_str()

// Athena++ headers
#include "../athena.hpp"
#include "../athena_arrays.hpp"
#include "../bvals/bvals.hpp"
#include "../coordinates/coordinates.hpp"
#include "../cr/cr.hpp"
#include "../eos/eos.hpp"
#include "../fft/athena_fft.hpp"
#include "../fft/few_modes_turbulence.hpp"
#include "../field/field.hpp"
#include "../globals.hpp"
#include "../gravity/gravity.hpp"
#include "../gravity/mg_gravity.hpp"
#include "../hydro/hydro.hpp"
#include "../nr_radiation/implicit/radiation_implicit.hpp"
#include "../nr_radiation/integrators/rad_integrators.hpp"
#include "../nr_radiation/radiation.hpp"
#include "../orbital_advection/orbital_advection.hpp"
#include "../parameter_input.hpp"
#include "../reconstruct/reconstruction.hpp"
#include "../scalars/scalars.hpp"
#include "../utils/buffer_utils.hpp"
#include "mesh.hpp"
#include "mesh_refinement.hpp"
#include "meshblock_tree.hpp"

//----------------------------------------------------------------------------------------
//! MeshBlock constructor: constructs coordinate, boundary condition, hydro, field
//!                        and mesh refinement objects.

MeshBlock::MeshBlock(int igid, int ilid, LogicalLocation iloc, RegionSize input_block,
           BoundaryFlag *input_bcs, Mesh *pm, ParameterInput *pin, bool ref_flag) :
    pmy_mesh(pm), loc(iloc), block_size(input_block),
    gid(igid), lid(ilid), nuser_out_var(),
    new_block_dt_{}, new_block_dt_hyperbolic_{}, new_block_dt_parabolic_{},
    new_block_dt_user_{},
    nreal_user_meshblock_data_(), nint_user_meshblock_data_(), cost_(1.0) {
  // initialize grid indices
  is = NGHOST;
  ie = is + block_size.nx1 - 1;

  ncells1 = block_size.nx1 + 2*NGHOST;
  ncc1 = block_size.nx1/2 + 2*NGHOST;
  int ndim = 1;
  if (pmy_mesh->f2) {
    js = NGHOST;
    je = js + block_size.nx2 - 1;
    ncells2 = block_size.nx2 + 2*NGHOST;
    ncc2 = block_size.nx2/2 + 2*NGHOST;
    ndim = 2;
  } else {
    js = je = 0;
    ncells2 = 1;
    ncc2 = 1;
  }

  if (pmy_mesh->f3) {
    ks = NGHOST;
    ke = ks + block_size.nx3 - 1;
    ncells3 = block_size.nx3 + 2*NGHOST;
    ncc3 = block_size.nx3/2 + 2*NGHOST;
    ndim = 3;
  } else {
    ks = ke = 0;
    ncells3 = 1;
    ncc3 = 1;
  }

  if (pm->multilevel) {
    cnghost = (NGHOST + 1)/2 + 1;
    cis = NGHOST; cie = cis + block_size.nx1/2 - 1;
    cjs = cje = cks = cke = 0;
    if (pmy_mesh->f2) // 2D or 3D
      cjs = NGHOST, cje = cjs + block_size.nx2/2 - 1;
    if (pmy_mesh->f3) // 3D
      cks = NGHOST, cke = cks + block_size.nx3/2 - 1;
  }

  // (probably don't need to preallocate space for references in these vectors)
  vars_cc_.reserve(3);
  vars_fc_.reserve(3);

  // construct objects stored in MeshBlock class.  Note in particular that the initial
  // conditions for the simulation are set in problem generator called from main, not
  // in the Hydro constructor

  // mesh-related objects
  // Boundary
  pbval  = new BoundaryValues(this, input_bcs, pin);

  // Coordinates
  if (std::strcmp(COORDINATE_SYSTEM, "cartesian") == 0) {
    pcoord = new Cartesian(this, pin, false);
  } else if (std::strcmp(COORDINATE_SYSTEM, "cylindrical") == 0) {
    pcoord = new Cylindrical(this, pin, false);
  } else if (std::strcmp(COORDINATE_SYSTEM, "spherical_polar") == 0) {
    pcoord = new SphericalPolar(this, pin, false);
  } else if (std::strcmp(COORDINATE_SYSTEM, "minkowski") == 0) {
    pcoord = new Minkowski(this, pin, false);
  } else if (std::strcmp(COORDINATE_SYSTEM, "schwarzschild") == 0) {
    pcoord = new Schwarzschild(this, pin, false);
  } else if (std::strcmp(COORDINATE_SYSTEM, "kerr-schild") == 0) {
    pcoord = new KerrSchild(this, pin, false);
  } else if (std::strcmp(COORDINATE_SYSTEM, "gr_user") == 0) {
    pcoord = new GRUser(this, pin, false);
  }


//=================================================================
//set the total number of frequency x angles

  nfre_ang = 0;
  if (NR_RADIATION_ENABLED || IM_RADIATION_ENABLED) {
    int nfreq = pin->GetOrAddInteger("radiation","n_frequency",1);
    int nmu = pin->GetInteger("radiation","nmu");
    int nzeta = pin->GetOrAddInteger("radiation","nzeta",0);
    // total number of azimuthal angles covering 0 to pi
    int npsi = pin->GetOrAddInteger("radiation","npsi",0);
    int angle_flag = pin->GetOrAddInteger("radiation","angle_flag",0);
    int n_ang=1; // number of angles per octant and number of octant
    int noct=2;
    // calculate total number of angles based on dimensions
    if (angle_flag == 1) {
      if (ndim == 1) {
        noct = 2;
        n_ang = nzeta;
      } else if (ndim == 2) {
        if (npsi <= 1) {
          n_ang = nzeta;
        } else if (nzeta == 0) {
          n_ang = npsi/2;
        } else {
          n_ang = nzeta*npsi;
        }
        noct = 4;
      } else if (ndim == 3) {
        n_ang = nzeta*npsi/2;
        noct = 8;
      }

    } else {
      if (ndim == 1) {
        n_ang = nmu;
        noct = 2;
      } else if (ndim == 2) {
        noct = 4;
        if (angle_flag == 0) {
          n_ang = nmu * (nmu + 1)/2;
        } else if (angle_flag == 10) {
          n_ang = nmu;
        }
      } else if (ndim == 3) {
        noct = 8;
        if (angle_flag == 0) {
          n_ang = nmu * (nmu + 1)/2;
        } else if (angle_flag == 10) {
          n_ang = nmu * nmu/2;
        }
      }
    }
    nfre_ang = n_ang * noct * nfreq;
  }
  //========================================================
  // Reconstruction: constructor may implicitly depend on Coordinates, and PPM variable
  // floors depend on EOS, but EOS isn't needed in Reconstruction constructor-> this is ok
  precon = new Reconstruction(this, pin);

  if (pm->multilevel) pmr = new MeshRefinement(this, pin);

  // physics-related, per-MeshBlock objects: may depend on Coordinates for diffusion
  // terms, and may enroll quantities in AMR and BoundaryVariable objs. in BoundaryValues

  //! \todo (felker):
  //! * prepare this section of the MeshBlock ctor to become more complicated
  //!   for several extensions:
  //! 1. allow solver to compile without a Hydro class (or with a Hydro class for the
  //!    background fluid that is not dynamically evolved)
  //! 2. MPI ranks containing MeshBlocks that solve a subset of the physics, e.g. Gravity
  //!    but not Hydro.
  //! 3. MAGNETIC_FIELDS_ENABLED, SELF_GRAVITY_ENABLED, NSCALARS, (future) FLUID_ENABLED,
  //!    etc. become runtime switches

  // if (FLUID_ENABLED) {
    // if (this->hydro_block)
    phydro = new Hydro(this, pin);
    // } else
    // }
    // Regardless, advance MeshBlock's local counter (initialized to bvars_next_phys_id=1)
    // Greedy reservation of phys IDs (only 1 of 2 needed for Hydro if multilevel==false)
    pbval->AdvanceCounterPhysID(HydroBoundaryVariable::max_phys_id);
    //  }
  if (MAGNETIC_FIELDS_ENABLED) {
    // if (this->field_block)
    pfield = new Field(this, pin);
    pbval->AdvanceCounterPhysID(FaceCenteredBoundaryVariable::max_phys_id);
  }
  if (SELF_GRAVITY_ENABLED) {
    // if (this->grav_block)
    pgrav = new Gravity(this, pin);
    pbval->AdvanceCounterPhysID(CellCenteredBoundaryVariable::max_phys_id);
    if (SELF_GRAVITY_ENABLED == 2)
      pmg = new MGGravity(pmy_mesh->pmgrd, this);
  }
  if (NSCALARS > 0) {
    // if (this->scalars_block)
    pscalars = new PassiveScalars(this, pin);
    pbval->AdvanceCounterPhysID(CellCenteredBoundaryVariable::max_phys_id);
  }
  // KGF: suboptimal solution, since developer must copy/paste BoundaryVariable derived
  // class type that is used in each PassiveScalars, Gravity, Field, Hydro, ... etc. class
  // in order to correctly advance the BoundaryValues::bvars_next_phys_id_ local counter.

  //! \todo (felker):
  //! * check that local counter pbval->bvars_next_phys_id_ agrees with shared
  //!   Mesh::next_phys_id_ counter
  //!   (including non-BoundaryVariable / per-MeshBlock reserved values).
  //! * Compare both private member variables via BoundaryValues::CheckCounterPhysID

  peos = new EquationOfState(this, pin);

  if (NR_RADIATION_ENABLED || IM_RADIATION_ENABLED) {
       //radiation constructor needs the parameter nfre_ang
    pnrrad = new NRRadiation(this, pin);
  }
  if (NR_RADIATION_ENABLED) {
    pbval->AdvanceCounterPhysID(RadBoundaryVariable::max_phys_id);
  }

  if (CR_ENABLED) {
    pcr = new CosmicRay(this, pin);
    pbval->AdvanceCounterPhysID(CellCenteredBoundaryVariable::max_phys_id);
  }

  // OrbitalAdvection: constructor depends on Coordinates, Hydro, Field, PassiveScalars.
  porb = new OrbitalAdvection(this, pin);

  // Create user mesh data
  InitUserMeshBlockData(pin);

  return;
}

//----------------------------------------------------------------------------------------
//! MeshBlock constructor for restarts

MeshBlock::MeshBlock(int igid, int ilid, Mesh *pm, ParameterInput *pin,
                     LogicalLocation iloc, RegionSize input_block,
                     BoundaryFlag *input_bcs, double icost, char *mbdata) :
    pmy_mesh(pm), loc(iloc), block_size(input_block),
    gid(igid), lid(ilid), nuser_out_var(),
    new_block_dt_{}, new_block_dt_hyperbolic_{}, new_block_dt_parabolic_{},
    new_block_dt_user_{},
    nreal_user_meshblock_data_(), nint_user_meshblock_data_(), cost_(icost) {
  // initialize grid indices
  is = NGHOST;
  ie = is + block_size.nx1 - 1;

  ncells1 = block_size.nx1 + 2*NGHOST;
  ncc1 = block_size.nx1/2 + 2*NGHOST;
  int ndim = 1;
  if (pmy_mesh->f2) {
    js = NGHOST;
    je = js + block_size.nx2 - 1;
    ncells2 = block_size.nx2 + 2*NGHOST;
    ncc2 = block_size.nx2/2 + 2*NGHOST;
    ndim = 2;
  } else {
    js = je = 0;
    ncells2 = 1;
    ncc2 = 1;
  }

  if (pmy_mesh->f3) {
    ks = NGHOST;
    ke = ks + block_size.nx3 - 1;
    ncells3 = block_size.nx3 + 2*NGHOST;
    ncc3 = block_size.nx3/2 + 2*NGHOST;
    ndim = 3;
  } else {
    ks = ke = 0;
    ncells3 = 1;
    ncc3 = 1;
  }

  if (pm->multilevel) {
    cnghost = (NGHOST + 1)/2 + 1;
    cis = NGHOST; cie = cis + block_size.nx1/2 - 1;
    cjs = cje = cks = cke = 0;
    if (pmy_mesh->f2) // 2D or 3D
      cjs = NGHOST, cje = cjs + block_size.nx2/2 - 1;
    if (pmy_mesh->f3) // 3D
      cks = NGHOST, cke = cks + block_size.nx3/2 - 1;
  }

  // (re-)create mesh-related objects in MeshBlock

  // Boundary
  pbval = new BoundaryValues(this, input_bcs, pin);

  // Coordinates
  if (std::strcmp(COORDINATE_SYSTEM, "cartesian") == 0) {
    pcoord = new Cartesian(this, pin, false);
  } else if (std::strcmp(COORDINATE_SYSTEM, "cylindrical") == 0) {
    pcoord = new Cylindrical(this, pin, false);
  } else if (std::strcmp(COORDINATE_SYSTEM, "spherical_polar") == 0) {
    pcoord = new SphericalPolar(this, pin, false);
  } else if (std::strcmp(COORDINATE_SYSTEM, "minkowski") == 0) {
    pcoord = new Minkowski(this, pin, false);
  } else if (std::strcmp(COORDINATE_SYSTEM, "schwarzschild") == 0) {
    pcoord = new Schwarzschild(this, pin, false);
  } else if (std::strcmp(COORDINATE_SYSTEM, "kerr-schild") == 0) {
    pcoord = new KerrSchild(this, pin, false);
  } else if (std::strcmp(COORDINATE_SYSTEM, "gr_user") == 0) {
    pcoord = new GRUser(this, pin, false);
  }


  //======================================================================
  // radiation constructor needs to be done before reconstruction
  //======================================================================

  nfre_ang = 0;

  if (NR_RADIATION_ENABLED || IM_RADIATION_ENABLED) {
    int nfreq = pin->GetOrAddInteger("radiation","n_frequency",1);
    int nmu = pin->GetInteger("radiation","nmu");
    int nzeta = pin->GetOrAddInteger("radiation","nzeta",0);
    // total number of azimuthal angles covering 0 to pi
    int npsi = pin->GetOrAddInteger("radiation","npsi",0);
    int angle_flag = pin->GetOrAddInteger("radiation","angle_flag",0);
    int n_ang=1; // number of angles per octant and number of octant
    int noct=2;

    // calculate total number of angles based on dimensions
    if (angle_flag == 1) {
      if (ndim == 1) {
        noct = 2;
        n_ang = nzeta;
      } else if (ndim == 2) {
        if (npsi <= 1) {
          n_ang = nzeta;
        } else if (nzeta == 0) {
          n_ang = npsi/2;
        } else {
          n_ang = nzeta*npsi;
        }
        noct = 4;
      } else if (ndim == 3) {
        n_ang = nzeta*npsi/2;
        noct = 8;
      }

    } else {
      if (ndim == 1) {
        n_ang = nmu;
        noct = 2;
      } else if (ndim == 2) {
        noct = 4;
        if (angle_flag == 0) {
          n_ang = nmu * (nmu + 1)/2;
        } else if (angle_flag == 10) {
          n_ang = nmu;
        }
      } else if (ndim == 3) {
        noct = 8;
        if (angle_flag == 0) {
          n_ang = nmu * (nmu + 1)/2;
        } else if (angle_flag == 10) {
          n_ang = nmu * nmu/2;
        }
      }
    }
    nfre_ang = n_ang * noct * nfreq;
  }

  // Reconstruction (constructor may implicitly depend on Coordinates)
  precon = new Reconstruction(this, pin);

  if (pm->multilevel) pmr = new MeshRefinement(this, pin);

  // (re-)create physics-related objects in MeshBlock

  // if (FLUID_ENABLED) {
  // if (this->hydro_block)
  phydro = new Hydro(this, pin);
  // } else
  // }
  // Regardless, advance MeshBlock's local counter (initialized to bvars_next_phys_id=1)
  // Greedy reservation of phys IDs (only 1 of 2 needed for Hydro if multilevel==false)
  pbval->AdvanceCounterPhysID(HydroBoundaryVariable::max_phys_id);
  //  }
  if (MAGNETIC_FIELDS_ENABLED) {
    // if (this->field_block)
    pfield = new Field(this, pin);
    pbval->AdvanceCounterPhysID(FaceCenteredBoundaryVariable::max_phys_id);
  }
  if (SELF_GRAVITY_ENABLED) {
    // if (this->grav_block)
    pgrav = new Gravity(this, pin);
    pbval->AdvanceCounterPhysID(CellCenteredBoundaryVariable::max_phys_id);
    if (SELF_GRAVITY_ENABLED == 2)
      pmg = new MGGravity(pmy_mesh->pmgrd, this);
  }

  if (NSCALARS > 0) {
    // if (this->scalars_block)
    pscalars = new PassiveScalars(this, pin);
    pbval->AdvanceCounterPhysID(CellCenteredBoundaryVariable::max_phys_id);
  }

  peos = new EquationOfState(this, pin);


  if (NR_RADIATION_ENABLED || IM_RADIATION_ENABLED) {
       //radiation constructor needs the parameter nfre_ang
    pnrrad = new NRRadiation(this, pin);
  }
  if (NR_RADIATION_ENABLED) {
    pbval->AdvanceCounterPhysID(RadBoundaryVariable::max_phys_id);
  }

  if (CR_ENABLED) {
    pcr = new CosmicRay(this, pin);
    pbval->AdvanceCounterPhysID(CellCenteredBoundaryVariable::max_phys_id);
  }


  // OrbitalAdvection: constructor depends on Coordinates, Hydro, Field, PassiveScalars.
  porb = new OrbitalAdvection(this, pin);

  InitUserMeshBlockData(pin);

  std::size_t os = 0;
  // NEW_OUTPUT_TYPES:

  // load hydro and field data
  std::memcpy(phydro->u.data(), &(mbdata[os]), phydro->u.GetSizeInBytes());
  os += phydro->u.GetSizeInBytes();
  if (GENERAL_RELATIVITY) {
    std::memcpy(phydro->w.data(), &(mbdata[os]), phydro->w.GetSizeInBytes());
    os += phydro->w.GetSizeInBytes();
    std::memcpy(phydro->w1.data(), &(mbdata[os]), phydro->w1.GetSizeInBytes());
    os += phydro->w1.GetSizeInBytes();
  }
  if (MAGNETIC_FIELDS_ENABLED) {
    std::memcpy(pfield->b.x1f.data(), &(mbdata[os]), pfield->b.x1f.GetSizeInBytes());
    os += pfield->b.x1f.GetSizeInBytes();
    std::memcpy(pfield->b.x2f.data(), &(mbdata[os]), pfield->b.x2f.GetSizeInBytes());
    os += pfield->b.x2f.GetSizeInBytes();
    std::memcpy(pfield->b.x3f.data(), &(mbdata[os]), pfield->b.x3f.GetSizeInBytes());
    os += pfield->b.x3f.GetSizeInBytes();
  }


  if (NR_RADIATION_ENABLED || IM_RADIATION_ENABLED) {
    if (pnrrad->restart_from_gray) {
      std::memcpy(pnrrad->ir_gray.data(), &(mbdata[os]),
                  pnrrad->ir_gray.GetSizeInBytes());
      AthenaArray<Real> fre_ratio;

      fre_ratio.NewAthenaArray(pnrrad->nfreq);
      // Real invcrat = 1.0/pnrrad->crat;
      for (int k=ks; k<=ke; ++k) {
        for (int j=js; j<=je; ++j) {
          for (int i=is; i<=ie; ++i) {
            Real Er = 0.0;
            for (int n=0; n<pnrrad->nang; ++n) {
              Er += pnrrad->ir_gray(k,j,i,n) * pnrrad->wmu(n);
            }
            Real tr = std::pow(Er,0.25);

            // now split to different frequency bins
            for (int ifr=0; ifr<pnrrad->nfreq; ++ifr) {
              fre_ratio(ifr) = pnrrad->IntPlanckFunc(pnrrad->nu_grid(ifr)/tr,
                                      pnrrad->nu_grid(ifr+1)/tr);
            }

            for (int ifr=0; ifr<pnrrad->nfreq; ++ifr) {
              for (int n=0; n<pnrrad->nang; ++n) {
                pnrrad->ir(k,j,i,ifr*pnrrad->nang+n) = pnrrad->ir_gray(k,j,i,n)
                                                       * fre_ratio(ifr);
              }
            }
          }
        }
      }
      fre_ratio.DeleteAthenaArray();
      os += pnrrad->ir_gray.GetSizeInBytes();
    } else {
      std::memcpy(pnrrad->ir.data(), &(mbdata[os]), pnrrad->ir.GetSizeInBytes());
      os += pnrrad->ir.GetSizeInBytes();
    }
    //    std::memcpy(prad->ir1.data(), &(mbdata[os]), prad->ir1.GetSizeInBytes());
    // copy the data
    pnrrad->ir1 = pnrrad->ir;
  }

  if (CR_ENABLED) {
    std::memcpy(pcr->u_cr.data(), &(mbdata[os]), pcr->u_cr.GetSizeInBytes());
    std::memcpy(pcr->u_cr1.data(), &(mbdata[os]), pcr->u_cr1.GetSizeInBytes());
    os += pcr->u_cr.GetSizeInBytes();
  }
  // (conserved variable) Passive scalars:
  if (NSCALARS > 0) {
    std::memcpy(pscalars->s.data(), &(mbdata[os]), pscalars->s.GetSizeInBytes());
    os += pscalars->s.GetSizeInBytes();
  }
<<<<<<< HEAD

  // load current rseed for few mode turb driving
  if (pmy_mesh->fmturb_flag == 1) {
    memcpy(&pmy_mesh->rseed_rst, &(mbdata[os]),sizeof(int64_t));
    os += sizeof(int64_t);
  }

=======
>>>>>>> a0a112fa
  // load user MeshBlock data
  for (int n=0; n<nint_user_meshblock_data_; n++) {
    std::memcpy(iuser_meshblock_data[n].data(), &(mbdata[os]),
                iuser_meshblock_data[n].GetSizeInBytes());
    os += iuser_meshblock_data[n].GetSizeInBytes();
  }
  for (int n=0; n<nreal_user_meshblock_data_; n++) {
    std::memcpy(ruser_meshblock_data[n].data(), &(mbdata[os]),
                ruser_meshblock_data[n].GetSizeInBytes());
    os += ruser_meshblock_data[n].GetSizeInBytes();
  }
  return;
}

//----------------------------------------------------------------------------------------
//! MeshBlock destructor

MeshBlock::~MeshBlock() {
  delete pcoord;
  delete precon;
  if (pmy_mesh->multilevel) delete pmr;

  delete phydro;
  if (MAGNETIC_FIELDS_ENABLED) delete pfield;
  delete peos;
  delete porb;
  if (SELF_GRAVITY_ENABLED) delete pgrav;
  if (SELF_GRAVITY_ENABLED == 2) delete pmg;
  if (NSCALARS > 0) delete pscalars;

  if (NR_RADIATION_ENABLED || IM_RADIATION_ENABLED) delete pnrrad;
  if (CR_ENABLED) delete pcr;

  // BoundaryValues should be destructed AFTER all BoundaryVariable objects are destroyed
  delete pbval;
  // delete user output variables array
  if (nuser_out_var > 0) {
    delete [] user_out_var_names_;
  }
  // delete user MeshBlock data
  if (nreal_user_meshblock_data_ > 0) delete [] ruser_meshblock_data;
  if (nint_user_meshblock_data_ > 0) delete [] iuser_meshblock_data;
}

//----------------------------------------------------------------------------------------
//! \fn void MeshBlock::AllocateRealUserMeshBlockDataField(int n)
//! \brief Allocate Real AthenaArrays for user-defned data in MeshBlock

void MeshBlock::AllocateRealUserMeshBlockDataField(int n) {
  if (nreal_user_meshblock_data_ != 0) {
    std::stringstream msg;
    msg << "### FATAL ERROR in MeshBlock::AllocateRealUserMeshBlockDataField"
        << std::endl << "User MeshBlock data arrays are already allocated" << std::endl;
    ATHENA_ERROR(msg);
  }
  nreal_user_meshblock_data_ = n;
  ruser_meshblock_data = new AthenaArray<Real>[n];
  return;
}

//----------------------------------------------------------------------------------------
//! \fn void MeshBlock::AllocateIntUserMeshBlockDataField(int n)
//! \brief Allocate integer AthenaArrays for user-defned data in MeshBlock

void MeshBlock::AllocateIntUserMeshBlockDataField(int n) {
  if (nint_user_meshblock_data_ != 0) {
    std::stringstream msg;
    msg << "### FATAL ERROR in MeshBlock::AllocateIntusermeshblockDataField"
        << std::endl << "User MeshBlock data arrays are already allocated" << std::endl;
    ATHENA_ERROR(msg);
    return;
  }
  nint_user_meshblock_data_=n;
  iuser_meshblock_data = new AthenaArray<int>[n];
  return;
}

//----------------------------------------------------------------------------------------
//! \fn void MeshBlock::AllocateUserOutputVariables(int n)
//! \brief Allocate user-defined output variables

void MeshBlock::AllocateUserOutputVariables(int n) {
  if (n <= 0) return;
  if (nuser_out_var != 0) {
    std::stringstream msg;
    msg << "### FATAL ERROR in MeshBlock::AllocateUserOutputVariables"
        << std::endl << "User output variables are already allocated." << std::endl;
    ATHENA_ERROR(msg);
    return;
  }
  nuser_out_var = n;
  user_out_var.NewAthenaArray(nuser_out_var, ncells3, ncells2, ncells1);
  user_out_var_names_ = new std::string[n];
  return;
}


//----------------------------------------------------------------------------------------
//! \fn void MeshBlock::SetUserOutputVariableName(int n, const char *name)
//! \brief set the user-defined output variable name

void MeshBlock::SetUserOutputVariableName(int n, const char *name) {
  if (n >= nuser_out_var) {
    std::stringstream msg;
    msg << "### FATAL ERROR in MeshBlock::SetUserOutputVariableName"
        << std::endl << "User output variable is not allocated." << std::endl;
    ATHENA_ERROR(msg);
    return;
  }
  user_out_var_names_[n] = name;
  return;
}

//----------------------------------------------------------------------------------------
//! \fn std::size_t MeshBlock::GetBlockSizeInBytes()
//! \brief Calculate the block data size required for restart.

std::size_t MeshBlock::GetBlockSizeInBytes() {
  std::size_t size;
  // NEW_OUTPUT_TYPES:
  size = phydro->u.GetSizeInBytes();
  if (GENERAL_RELATIVITY) {
    size += phydro->w.GetSizeInBytes();
    size += phydro->w1.GetSizeInBytes();
  }
  if (MAGNETIC_FIELDS_ENABLED)
    size += (pfield->b.x1f.GetSizeInBytes() + pfield->b.x2f.GetSizeInBytes()
             + pfield->b.x3f.GetSizeInBytes());
  if (NSCALARS > 0)
    size += pscalars->s.GetSizeInBytes();

<<<<<<< HEAD
  // saved rseed for few mode turbulence
  if (pmy_mesh->fmturb_flag == 1) {
    size += sizeof(int64_t);
  }
=======
  if (NR_RADIATION_ENABLED || IM_RADIATION_ENABLED)
    size += pnrrad->ir.GetSizeInBytes();
  if (CR_ENABLED)
    size += pcr->u_cr.GetSizeInBytes();
>>>>>>> a0a112fa

  // calculate user MeshBlock data size
  for (int n=0; n<nint_user_meshblock_data_; n++)
    size += iuser_meshblock_data[n].GetSizeInBytes();
  for (int n=0; n<nreal_user_meshblock_data_; n++)
    size += ruser_meshblock_data[n].GetSizeInBytes();

  return size;
}


std::size_t MeshBlock::GetBlockSizeInBytesGray() {
  std::size_t size;
  // NEW_OUTPUT_TYPES:
  size = phydro->u.GetSizeInBytes();
  if (GENERAL_RELATIVITY) {
    size += phydro->w.GetSizeInBytes();
    size += phydro->w1.GetSizeInBytes();
  }
  if (MAGNETIC_FIELDS_ENABLED)
    size += (pfield->b.x1f.GetSizeInBytes() + pfield->b.x2f.GetSizeInBytes()
             + pfield->b.x3f.GetSizeInBytes());

  if (NSCALARS > 0)
    size += pscalars->s.GetSizeInBytes();

  if (NR_RADIATION_ENABLED || IM_RADIATION_ENABLED) {
    if (pnrrad->restart_from_gray > 0)
      size += pnrrad->ir_gray.GetSizeInBytes();
    else
      size += pnrrad->ir.GetSizeInBytes();
  }
  if (CR_ENABLED)
    size += pcr->u_cr.GetSizeInBytes();


  // calculate user MeshBlock data size
  for (int n=0; n<nint_user_meshblock_data_; n++)
    size += iuser_meshblock_data[n].GetSizeInBytes();
  for (int n=0; n<nreal_user_meshblock_data_; n++)
    size += ruser_meshblock_data[n].GetSizeInBytes();

  return size;
}


//----------------------------------------------------------------------------------------
//! \fn void MeshBlock::SetCostForLoadBalancing(double cost)
//! \brief stop time measurement and accumulate it in the MeshBlock cost

void MeshBlock::SetCostForLoadBalancing(double cost) {
  if (pmy_mesh->lb_manual_) {
    cost_ = std::min(cost, TINY_NUMBER);
    pmy_mesh->lb_flag_ = true;
  }
}

//----------------------------------------------------------------------------------------
//! \fn void MeshBlock::ResetTimeMeasurement()
//! \brief reset the MeshBlock cost for automatic load balancing

void MeshBlock::ResetTimeMeasurement() {
  if (pmy_mesh->lb_automatic_) cost_ = TINY_NUMBER;
}

//----------------------------------------------------------------------------------------
//! \fn void MeshBlock::StartTimeMeasurement()
//! \brief start time measurement for automatic load balancing

void MeshBlock::StartTimeMeasurement() {
  if (pmy_mesh->lb_automatic_) {
#ifdef OPENMP_PARALLEL
    lb_time_ = omp_get_wtime();
#else
    lb_time_ = static_cast<double>(clock());
#endif
  }
}

//----------------------------------------------------------------------------------------
//! \fn void MeshBlock::StartTimeMeasurement()
//! \brief stop time measurement and accumulate it in the MeshBlock cost

void MeshBlock::StopTimeMeasurement() {
  if (pmy_mesh->lb_automatic_) {
#ifdef OPENMP_PARALLEL
    lb_time_ = omp_get_wtime() - lb_time_;
#else
    lb_time_ = static_cast<double>(clock()) - lb_time_;
#endif
    cost_ += lb_time_;
  }
}


void MeshBlock::RegisterMeshBlockData(AthenaArray<Real> &pvar_cc) {
  vars_cc_.push_back(pvar_cc);
  return;
}


void MeshBlock::RegisterMeshBlockData(FaceField &pvar_fc) {
  vars_fc_.push_back(pvar_fc);
  return;
}


//! \todo (felker):
//! * consider merging the MeshRefinement::pvars_cc/fc_ into the MeshBlock::pvars_cc/fc_.
//! * Would need to weaken the MeshBlock std::vector to use tuples
//!   of pointers instead of a std::vector of references, so that:
//!   - nullptr can be passed for the second entry if multilevel==false
//!   - we can rebind the pointers to Hydro for GR purposes in bvals_refine.cpp
//! * If GR, etc. in the future requires additional flexiblity from non-refinement load
//!   balancing, we will need to use ptrs instead of references anyways, and add:

// void MeshBlock::SetHydroData(HydroBoundaryQuantity hydro_type)
//   Hydro *ph = pmy_block_->phydro;
//   // hard-coded assumption that, if multilevel, then Hydro is always present
//   // and enrolled in mesh refinement in the first pvars_cc_ vector entry
//   switch (hydro_type) {
//     case (HydroBoundaryQuantity::cons): {
//       pvars_cc_.front() = &ph->u;
//       break;
//     }
//     case (HydroBoundaryQuantity::prim): {
//       pvars_cc_.front() = &ph->w;
//       break;
//     }
//   }
//   return;
// }<|MERGE_RESOLUTION|>--- conflicted
+++ resolved
@@ -526,7 +526,6 @@
     std::memcpy(pscalars->s.data(), &(mbdata[os]), pscalars->s.GetSizeInBytes());
     os += pscalars->s.GetSizeInBytes();
   }
-<<<<<<< HEAD
 
   // load current rseed for few mode turb driving
   if (pmy_mesh->fmturb_flag == 1) {
@@ -534,8 +533,6 @@
     os += sizeof(int64_t);
   }
 
-=======
->>>>>>> a0a112fa
   // load user MeshBlock data
   for (int n=0; n<nint_user_meshblock_data_; n++) {
     std::memcpy(iuser_meshblock_data[n].data(), &(mbdata[os]),
@@ -667,18 +664,14 @@
   if (NSCALARS > 0)
     size += pscalars->s.GetSizeInBytes();
 
-<<<<<<< HEAD
-  // saved rseed for few mode turbulence
-  if (pmy_mesh->fmturb_flag == 1) {
-    size += sizeof(int64_t);
-  }
-=======
   if (NR_RADIATION_ENABLED || IM_RADIATION_ENABLED)
     size += pnrrad->ir.GetSizeInBytes();
   if (CR_ENABLED)
     size += pcr->u_cr.GetSizeInBytes();
->>>>>>> a0a112fa
-
+  // saved rseed for few mode turbulence
+  if (pmy_mesh->fmturb_flag == 1) {
+    size += sizeof(int64_t);
+  }
   // calculate user MeshBlock data size
   for (int n=0; n<nint_user_meshblock_data_; n++)
     size += iuser_meshblock_data[n].GetSizeInBytes();
