--- conflicted
+++ resolved
@@ -291,22 +291,9 @@
   int lb_interval_;
 
   // functions
-<<<<<<< HEAD
-  MeshGenFunc_t MeshGenerator_[3];
-  SrcTermFunc_t UserSourceTerm_;
-  RadSrcTermFunc_t UserRadSourceTerm_;
-  BValFunc_t BoundaryFunction_[6];
-  AMRFlagFunc_t AMRFlag_;
-  TimeStepFunc_t UserTimeStep_;
-  HistoryOutputFunc_t *user_history_func_;
-  MetricFunc_t UserMetric_;
-  ViscosityCoeff_t ViscosityCoeff_;
-  ConductionCoeff_t ConductionCoeff_;
-  FieldDiffusionCoeff_t FieldDiffusivity_;
-  MGBoundaryFunc_t MGBoundaryFunction_[6];
-=======
   MeshGenFunc MeshGenerator_[3];
   SrcTermFunc UserSourceTerm_;
+  RadSrcTermFunc UserRadSourceTerm_;
   BValFunc BoundaryFunction_[6];
   AMRFlagFunc AMRFlag_;
   TimeStepFunc UserTimeStep_;
@@ -316,7 +303,6 @@
   ConductionCoeffFunc ConductionCoeff_;
   FieldDiffusionCoeffFunc FieldDiffusivity_;
   MGBoundaryFunc MGBoundaryFunction_[6];
->>>>>>> 17ac9f71
 
   void AllocateRealUserMeshDataField(int n);
   void AllocateIntUserMeshDataField(int n);
@@ -350,14 +336,6 @@
 
   // defined in either the prob file or default_pgen.cpp in ../pgen/
   void InitUserMeshData(ParameterInput *pin);
-<<<<<<< HEAD
-  void EnrollUserBoundaryFunction (enum BoundaryFace face, BValFunc_t my_func);
-  void EnrollUserRefinementCondition(AMRFlagFunc_t amrflag);
-  void EnrollUserMeshGenerator(enum CoordinateDirection dir, MeshGenFunc_t my_mg);
-  void EnrollUserExplicitSourceFunction(SrcTermFunc_t my_func);
-  void EnrollUserExplicitRadSourceFunction(RadSrcTermFunc_t my_func);
-  void EnrollUserTimeStepFunction(TimeStepFunc_t my_func);
-=======
 
   // often used (not defined) in prob file in ../pgen/
   void EnrollUserBoundaryFunction(BoundaryFace face, BValFunc my_func);
@@ -369,8 +347,8 @@
   void EnrollUserRefinementCondition(AMRFlagFunc amrflag);
   void EnrollUserMeshGenerator(CoordinateDirection dir, MeshGenFunc my_mg);
   void EnrollUserExplicitSourceFunction(SrcTermFunc my_func);
+  void EnrollUserExplicitRadSourceFunction(RadSrcTermFunc my_func);
   void EnrollUserTimeStepFunction(TimeStepFunc my_func);
->>>>>>> 17ac9f71
   void AllocateUserHistoryOutput(int n);
   void EnrollUserHistoryOutput(int i, HistoryOutputFunc my_func, const char *name);
   void EnrollUserMetric(MetricFunc my_func);
