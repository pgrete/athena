# Regression test based on the decaying linear wave due to thermal
# conduction. The decay rate is fit and then compared with analytic
# solution.

# Modules
import logging
import numpy as np
from numpy.polynomial import Polynomial
import sys
import scripts.utils.athena as athena
sys.path.insert(0, '../../vis/python')
import athena_read  # noqa
athena_read.check_nan_flag = True
logger = logging.getLogger('athena' + __name__[7:])  # set logger name based on module

_kappa = 0.04

<<<<<<< HEAD
def prepare(**kwargs):
    logger.debug('Running test ' + __name__)
    athena.configure(
        prob='linear_wave',
        flux='hllc',
        eos='adiabatic')
=======
resolution_range = [32, 64]
method = 'Explicit'
# Upper bound on relative L1 error for each above nx1:
error_rel_tols = [0.38, 0.10]


def prepare(*args, **kwargs):
    athena.configure(*args,
                     prob='linear_wave',
                     flux='hllc',
                     eos='adiabatic', **kwargs)
>>>>>>> 1a364581
    athena.make()


def run(**kwargs):
    for i in resolution_range:
        arguments = ['output2/dt=0.03',
                     'time/tlim=3.0',
                     'time/ncycle_out=0',
                     # L-going sound wave
                     'problem/wave_flag=0',
                     'problem/amp=1.0e-4',
                     'problem/vflow=0.0',
                     'problem/kappa_iso=0.04',
                     'mesh/nx1=' + repr(i),
                     'mesh/nx2=' + repr(i/2),
                     'mesh/nx3=' + repr(i/2),
                     'meshblock/nx1=' + repr(i),
                     'meshblock/nx2=' + repr(i/2),
                     'meshblock/nx3=' + repr(i/2),
                     'job/problem_id=DecayLinWave-{}'.format(i)]
        athena.run('hydro/athinput.linear_wave3d', arguments)


def analyze():
    # Lambda=1 for Athena++'s linear wave setups in 1D, 2D, and 3D:
    L = 1.0
    ksqr = (2.0*np.pi/L)**2
    # The decay rate for a sound wave with a thermal conduction term is given by
    # decay rate = ((\gamma-1)^2*kappa/gamma/2)*k^2
    decay_rate = 2.0*_kappa/15.0*ksqr

    nframe = 100
    dumprate = 0.03
<<<<<<< HEAD
    max_vy = np.zeros(nframe)
    tt = np.zeros(nframe)
    for i in range(nframe):
        x1f, x2f, x3f, data = athena_read.vtk(basename+str(i).zfill(5)+'.vtk')
        max_vy[i] = np.max(data['vel'][..., 1])
        tt[i] = i*dumprate

    # estimate the decay rate from simulation
    new_rate, coeff = np.polyfit(tt, np.log(np.abs(max_vy)), 1, w=np.sqrt(np.abs(max_vy)))
    new_rate = -new_rate
    logger.info('[Decaying Linear Wave-3D]: Ref(decay_rate) = {}'.format(rate))
    logger.info('[Decaying Linear Wave-3D]: New(decay_rate) = {}'.format(new_rate))

    flag = True
    error_rel = np.fabs(rate/new_rate-1.0)
    if error_rel > 0.1:
        logger.warning('[Decaying Linear Wave-3D]: decay rate is off by 10 percent')
        flag = False
    else:
        logger.info(
            '[Decaying Linear Wave-3D]: decay rate is within 10 percent precision')

    return flag
=======
    analyze_status = True
    errors_abs = []

    for (nx, err_tol) in zip(resolution_range, error_rel_tols):
        print('[Decaying 3D Linear Wave {}]: '
              'Mesh size {} x {} x {}'.format(method, nx, nx/2, nx/2))
        basename = 'bin/DecayLinWave-{}.block0.out2.'.format(nx)
        max_vy = np.zeros(nframe)
        tt = np.zeros(nframe)
        # TODO(#237): Replace full 3D dataset output with user-defined .hst output
        for i in range(nframe):
            x1f, x2f, x3f, data = athena_read.vtk(basename + '{:05d}.vtk'.format(i))
            max_vy[i] = np.max(data['vel'][..., 1])
            tt[i] = i*dumprate

        # estimate the decay rate from simulation, using weighted least-squares (WLS)
        yy = np.log(np.abs(max_vy))
        p, [resid, rank, sv, rcond] = Polynomial.fit(tt, yy, 1, w=np.sqrt(max_vy),
                                                     full=True)
        resid_normal = np.sum((yy - p(tt)) ** 2)
        r2 = 1 - resid_normal/(yy.size*yy.var())
        pnormal = p.convert(domain=(-1, 1))
        fit_rate = -pnormal.coef[-1]

        error_abs = np.fabs(decay_rate - fit_rate)
        errors_abs += [error_abs]
        error_rel = np.fabs(decay_rate/fit_rate - 1.0)
        err_rel_tol_percent = err_tol*100.

        print('[Decaying 3D Linear Wave {}]: R-squared of WLS regression = {}'.format(
            method, r2))
        print('[Decaying 3D Linear Wave {}]: Analytic decay rate = {}'.format(
            method, decay_rate))
        print('[Decaying 3D Linear Wave {}]: Measured decay rate = {}'.format(
            method, fit_rate))
        print('[Decaying 3D Linear Wave {}]: Decay rate absolute error = {}'.format(
            method, error_abs))
        print('[Decaying 3D Linear Wave {}]: Decay rate relative error = {}'.format(
            method, error_rel))

        if error_rel > err_tol:
            print('[Decaying 3D Linear Wave {}]: decay rate disagrees'
                  ' with prediction by >{}%'.format(method, err_rel_tol_percent))
            analyze_status = False
        else:
            print('[Decaying 3D Linear Wave {}]: decay rate is within '
                  '{}% of analytic value'.format(method, err_rel_tol_percent))
        print('')

    return analyze_status
>>>>>>> 1a364581
<|MERGE_RESOLUTION|>--- conflicted
+++ resolved
@@ -15,14 +15,6 @@
 
 _kappa = 0.04
 
-<<<<<<< HEAD
-def prepare(**kwargs):
-    logger.debug('Running test ' + __name__)
-    athena.configure(
-        prob='linear_wave',
-        flux='hllc',
-        eos='adiabatic')
-=======
 resolution_range = [32, 64]
 method = 'Explicit'
 # Upper bound on relative L1 error for each above nx1:
@@ -30,11 +22,11 @@
 
 
 def prepare(*args, **kwargs):
+    logger.debug('Running test ' + __name__)
     athena.configure(*args,
                      prob='linear_wave',
                      flux='hllc',
                      eos='adiabatic', **kwargs)
->>>>>>> 1a364581
     athena.make()
 
 
@@ -68,37 +60,12 @@
 
     nframe = 100
     dumprate = 0.03
-<<<<<<< HEAD
-    max_vy = np.zeros(nframe)
-    tt = np.zeros(nframe)
-    for i in range(nframe):
-        x1f, x2f, x3f, data = athena_read.vtk(basename+str(i).zfill(5)+'.vtk')
-        max_vy[i] = np.max(data['vel'][..., 1])
-        tt[i] = i*dumprate
-
-    # estimate the decay rate from simulation
-    new_rate, coeff = np.polyfit(tt, np.log(np.abs(max_vy)), 1, w=np.sqrt(np.abs(max_vy)))
-    new_rate = -new_rate
-    logger.info('[Decaying Linear Wave-3D]: Ref(decay_rate) = {}'.format(rate))
-    logger.info('[Decaying Linear Wave-3D]: New(decay_rate) = {}'.format(new_rate))
-
-    flag = True
-    error_rel = np.fabs(rate/new_rate-1.0)
-    if error_rel > 0.1:
-        logger.warning('[Decaying Linear Wave-3D]: decay rate is off by 10 percent')
-        flag = False
-    else:
-        logger.info(
-            '[Decaying Linear Wave-3D]: decay rate is within 10 percent precision')
-
-    return flag
-=======
     analyze_status = True
     errors_abs = []
 
     for (nx, err_tol) in zip(resolution_range, error_rel_tols):
-        print('[Decaying 3D Linear Wave {}]: '
-              'Mesh size {} x {} x {}'.format(method, nx, nx/2, nx/2))
+        logger.info('[Decaying 3D Linear Wave {}]: '
+                    'Mesh size {} x {} x {}'.format(method, nx, nx/2, nx/2))
         basename = 'bin/DecayLinWave-{}.block0.out2.'.format(nx)
         max_vy = np.zeros(nframe)
         tt = np.zeros(nframe)
@@ -122,25 +89,24 @@
         error_rel = np.fabs(decay_rate/fit_rate - 1.0)
         err_rel_tol_percent = err_tol*100.
 
-        print('[Decaying 3D Linear Wave {}]: R-squared of WLS regression = {}'.format(
-            method, r2))
-        print('[Decaying 3D Linear Wave {}]: Analytic decay rate = {}'.format(
+        logger.info('[Decaying 3D Linear Wave {}]: R-squared of WLS regression = {}'.
+                    format(method, r2))
+        logger.info('[Decaying 3D Linear Wave {}]: Analytic decay rate = {}'.format(
             method, decay_rate))
-        print('[Decaying 3D Linear Wave {}]: Measured decay rate = {}'.format(
+        logger.info('[Decaying 3D Linear Wave {}]: Measured decay rate = {}'.format(
             method, fit_rate))
-        print('[Decaying 3D Linear Wave {}]: Decay rate absolute error = {}'.format(
+        logger.info('[Decaying 3D Linear Wave {}]: Decay rate absolute error = {}'.format(
             method, error_abs))
-        print('[Decaying 3D Linear Wave {}]: Decay rate relative error = {}'.format(
+        logger.info('[Decaying 3D Linear Wave {}]: Decay rate relative error = {}'.format(
             method, error_rel))
 
         if error_rel > err_tol:
-            print('[Decaying 3D Linear Wave {}]: decay rate disagrees'
-                  ' with prediction by >{}%'.format(method, err_rel_tol_percent))
+            logger.warning('[Decaying 3D Linear Wave {}]: decay rate disagrees'
+                           ' with prediction by >{}%'.format(method, err_rel_tol_percent))
             analyze_status = False
         else:
-            print('[Decaying 3D Linear Wave {}]: decay rate is within '
-                  '{}% of analytic value'.format(method, err_rel_tol_percent))
-        print('')
+            logger.info('[Decaying 3D Linear Wave {}]: decay rate is within '
+                        '{}% of analytic value'.format(method, err_rel_tol_percent))
+            logger.info('')
 
-    return analyze_status
->>>>>>> 1a364581
+    return analyze_status