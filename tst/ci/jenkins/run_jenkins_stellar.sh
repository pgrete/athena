--- conflicted
+++ resolved
@@ -80,8 +80,11 @@
 time python -u ./run_tests.py mhd --silent  # (mhd/mhd_linwave.py is currenlty the slowest regression test):
 time python -u ./run_tests.py shearingbox --silent
 time python -u ./run_tests.py diffusion --silent
+time python -u ./run_tests.py cr --silent
+time python -u ./run_tests.py nr_radiation --silent
+time python -u ./run_tests.py implicit_radiation --silent
+time python -u ./run_tests.py multi_group --silent
 
-<<<<<<< HEAD
 # ----------------
 # Install CVODE
 wget https://github.com/LLNL/sundials/releases/download/v6.2.0/cvode-6.2.0.tar.gz
@@ -100,12 +103,6 @@
 # ----------------
 
 time python -u ./run_tests.py chemistry --silent
-=======
-time python -u ./run_tests.py cr --silent
-time python -u ./run_tests.py nr_radiation --silent
-time python -u ./run_tests.py implicit_radiation --silent
-time python -u ./run_tests.py multi_group --silent
->>>>>>> 5a598184
 
 # High-order solver regression tests w/ GCC
 time python -u ./run_tests.py hydro4 --silent
@@ -152,14 +149,12 @@
 time python -u ./run_tests.py eos --config=--cxx=icpx --silent
 time python -u ./run_tests.py scalars/mignone_radial_1d --config=--cxx=icpx --silent
 
-<<<<<<< HEAD
-time python -u ./run_tests.py chemistry --config=--cxx=icpx --silent
-=======
 time python -u ./run_tests.py cr --config=--cxx=icpx --silent
 time python -u ./run_tests.py nr_radiation --config=--cxx=icpx --silent
 time python -u ./run_tests.py implicit_radiation --config=--cxx=icpx --silent
 time python -u ./run_tests.py multi_group --config=--cxx=icpx --silent
->>>>>>> 5a598184
+
+time python -u ./run_tests.py chemistry --config=--cxx=icpx --silent
 
 # High-order solver regression tests w/ Intel compiler
 time python -u ./run_tests.py hydro4 --config=--cxx=icpx --silent
